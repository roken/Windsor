// Copyright 2004-2009 Castle Project - http://www.castleproject.org/
// 
// Licensed under the Apache License, Version 2.0 (the "License");
// you may not use this file except in compliance with the License.
// You may obtain a copy of the License at
// 
//     http://www.apache.org/licenses/LICENSE-2.0
// 
// Unless required by applicable law or agreed to in writing, software
// distributed under the License is distributed on an "AS IS" BASIS,
// WITHOUT WARRANTIES OR CONDITIONS OF ANY KIND, either express or implied.
// See the License for the specific language governing permissions and
// limitations under the License.

#if !SILVERLIGHT // we do not support xml config on SL

namespace Castle.Windsor.Tests
{
	using Castle.Windsor.Tests.Components;
	using NUnit.Framework;

	/// <summary>
	/// Check for existence of any problem, as 
	/// reported http://forum.castleproject.org/posts/list/214.page
	/// </summary>
	[TestFixture]
	public class RobotWireTestCase
	{
		private IWindsorContainer container;

		[Test]
		public void WireTest()
		{
			container = new WindsorContainer(ConfigHelper.ResolveConfigPath("robotwireconfig.xml"));

<<<<<<< HEAD
			var robot = container.Resolve<Robot>();
=======
			Robot robot = container.Resolve<Robot>();
>>>>>>> ff99a746

			Assert.IsNotNull(robot);
			Assert.IsNotNull(robot.Left);
			Assert.IsNotNull(robot.Right);

			Assert.AreEqual("PlasmaGunArm", robot.Left.GetType().Name);
			Assert.AreEqual("HumanArm", robot.Right.GetType().Name);
		}
	}
}

#endif <|MERGE_RESOLUTION|>--- conflicted
+++ resolved
@@ -1,52 +1,48 @@
-// Copyright 2004-2009 Castle Project - http://www.castleproject.org/
-// 
-// Licensed under the Apache License, Version 2.0 (the "License");
-// you may not use this file except in compliance with the License.
-// You may obtain a copy of the License at
-// 
-//     http://www.apache.org/licenses/LICENSE-2.0
-// 
-// Unless required by applicable law or agreed to in writing, software
-// distributed under the License is distributed on an "AS IS" BASIS,
-// WITHOUT WARRANTIES OR CONDITIONS OF ANY KIND, either express or implied.
-// See the License for the specific language governing permissions and
-// limitations under the License.
-
-#if !SILVERLIGHT // we do not support xml config on SL
-
-namespace Castle.Windsor.Tests
-{
-	using Castle.Windsor.Tests.Components;
-	using NUnit.Framework;
-
-	/// <summary>
-	/// Check for existence of any problem, as 
-	/// reported http://forum.castleproject.org/posts/list/214.page
-	/// </summary>
-	[TestFixture]
-	public class RobotWireTestCase
-	{
-		private IWindsorContainer container;
-
-		[Test]
-		public void WireTest()
-		{
-			container = new WindsorContainer(ConfigHelper.ResolveConfigPath("robotwireconfig.xml"));
-
-<<<<<<< HEAD
-			var robot = container.Resolve<Robot>();
-=======
-			Robot robot = container.Resolve<Robot>();
->>>>>>> ff99a746
-
-			Assert.IsNotNull(robot);
-			Assert.IsNotNull(robot.Left);
-			Assert.IsNotNull(robot.Right);
-
-			Assert.AreEqual("PlasmaGunArm", robot.Left.GetType().Name);
-			Assert.AreEqual("HumanArm", robot.Right.GetType().Name);
-		}
-	}
-}
-
-#endif +// Copyright 2004-2009 Castle Project - http://www.castleproject.org/
+// 
+// Licensed under the Apache License, Version 2.0 (the "License");
+// you may not use this file except in compliance with the License.
+// You may obtain a copy of the License at
+// 
+//     http://www.apache.org/licenses/LICENSE-2.0
+// 
+// Unless required by applicable law or agreed to in writing, software
+// distributed under the License is distributed on an "AS IS" BASIS,
+// WITHOUT WARRANTIES OR CONDITIONS OF ANY KIND, either express or implied.
+// See the License for the specific language governing permissions and
+// limitations under the License.
+
+#if !SILVERLIGHT // we do not support xml config on SL
+
+namespace Castle.Windsor.Tests
+{
+	using Castle.Windsor.Tests.Components;
+	using NUnit.Framework;
+
+	/// <summary>
+	/// Check for existence of any problem, as 
+	/// reported http://forum.castleproject.org/posts/list/214.page
+	/// </summary>
+	[TestFixture]
+	public class RobotWireTestCase
+	{
+		private IWindsorContainer container;
+
+		[Test]
+		public void WireTest()
+		{
+			container = new WindsorContainer(ConfigHelper.ResolveConfigPath("robotwireconfig.xml"));
+
+			var robot = container.Resolve<Robot>();
+
+			Assert.IsNotNull(robot);
+			Assert.IsNotNull(robot.Left);
+			Assert.IsNotNull(robot.Right);
+
+			Assert.AreEqual("PlasmaGunArm", robot.Left.GetType().Name);
+			Assert.AreEqual("HumanArm", robot.Right.GetType().Name);
+		}
+	}
+}
+
+#endif 