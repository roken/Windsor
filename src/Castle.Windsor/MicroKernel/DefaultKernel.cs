<<<<<<< HEAD
// Copyright 2004-2009 Castle Project - http://www.castleproject.org/
// 
// Licensed under the Apache License, Version 2.0 (the "License");
// you may not use this file except in compliance with the License.
// You may obtain a copy of the License at
// 
//     http://www.apache.org/licenses/LICENSE-2.0
// 
// Unless required by applicable law or agreed to in writing, software
// distributed under the License is distributed on an "AS IS" BASIS,
// WITHOUT WARRANTIES OR CONDITIONS OF ANY KIND, either express or implied.
// See the License for the specific language governing permissions and
// limitations under the License.

namespace Castle.MicroKernel
{
	using System;
	using System.Collections;
	using System.Collections.Generic;
	using System.Reflection;
#if !SILVERLIGHT
	using System.Runtime.Serialization;
#endif

	using Castle.Core;
	using Castle.Core.Internal;
	using Castle.MicroKernel.ComponentActivator;
	using Castle.MicroKernel.Context;
	using Castle.MicroKernel.Handlers;
	using Castle.MicroKernel.ModelBuilder;
	using Castle.MicroKernel.Proxy;
	using Castle.MicroKernel.Registration;
	using Castle.MicroKernel.Releasers;
	using Castle.MicroKernel.Resolvers;
	using Castle.MicroKernel.SubSystems.Configuration;
	using Castle.MicroKernel.SubSystems.Conversion;
	using Castle.MicroKernel.SubSystems.Naming;
	using Castle.MicroKernel.SubSystems.Resource;


	/// <summary>
	/// Default implementation of <see cref="IKernel"/>. 
	/// This implementation is complete and also support a kernel 
	/// hierarchy (sub containers).
	/// </summary>
#if !SILVERLIGHT
	[Serializable]
	public partial class DefaultKernel : MarshalByRefObject, IKernel, IKernelEvents, IDeserializationCallback
#else
	public partial class DefaultKernel : IKernel, IKernelEvents
#endif
	{
		#region Fields

		/// <summary>
		/// The parent kernel, if exists.
		/// </summary>
		private IKernel parentKernel;

		/// <summary>
		/// The implementation of <see cref="IHandlerFactory"/>
		/// </summary>
		private readonly IHandlerFactory handlerFactory;

		/// <summary>
		/// The implementation of <see cref="IComponentModelBuilder"/>
		/// </summary>
		private IComponentModelBuilder modelBuilder;

		/// <summary>
		/// The dependency resolver.
		/// </summary>
		private readonly IDependencyResolver resolver;

		/// <summary>
		/// Implements a policy to control component's
		/// disposal that the usef forgot.
		/// </summary>
		private IReleasePolicy releaserPolicy;

		/// <summary>
		/// Holds the implementation of <see cref="IProxyFactory"/>
		/// </summary>
		private IProxyFactory proxyFactory;

		/// <summary>
		/// List of <see cref="IFacility"/> registered.
		/// </summary>
		private readonly List<IFacility> facilities;

		/// <summary>
		/// Map of subsystems registered.
		/// </summary>
		private readonly Dictionary<string, ISubSystem> subsystems;

		/// <summary>
		/// List of sub containers.
		/// </summary>
		private readonly List<IKernel> childKernels;

		[ThreadStatic]
		private static CreationContext currentCreationContext;
		
		#endregion

		#region Constructors

		/// <summary>
		/// Constructs a DefaultKernel with no component
		/// proxy support.
		/// </summary>
		public DefaultKernel() : this(new NotSupportedProxyFactory())
		{
		}

		/// <summary>
		/// Constructs a DefaultKernel with the specified
		/// implementation of <see cref="IProxyFactory"/> and <see cref="IDependencyResolver"/>
		/// </summary>
		/// <param name="resolver"></param>
		/// <param name="proxyFactory"></param>
		public DefaultKernel(IDependencyResolver resolver, IProxyFactory proxyFactory)
			: this(proxyFactory)
		{
			this.resolver = resolver;
			this.resolver.Initialize(RaiseDependencyResolving);
		}

		/// <summary>
		/// Constructs a DefaultKernel with the specified
		/// implementation of <see cref="IProxyFactory"/>
		/// </summary>
		public DefaultKernel(IProxyFactory proxyFactory)
		{
			this.proxyFactory = proxyFactory;

			childKernels = new List<IKernel>();
			facilities = new List<IFacility>();
			subsystems = new Dictionary<string, ISubSystem>();

			RegisterSubSystems();

			releaserPolicy = new LifecycledComponentsReleasePolicy();
			handlerFactory = new DefaultHandlerFactory(this);
			modelBuilder = new DefaultComponentModelBuilder(this);
			resolver = new DefaultDependencyResolver(this);
			resolver.Initialize(RaiseDependencyResolving);
		}
		
#if (!SILVERLIGHT)
		public DefaultKernel(SerializationInfo info, StreamingContext context)
		{
			var members = FormatterServices.GetSerializableMembers(GetType(), context);
			var kernelmembers = (object[])info.GetValue("members", typeof(object[]));

			FormatterServices.PopulateObjectMembers(this, members, kernelmembers);

			AddHandler(HandlerRegisteredEvent, (Delegate)info.GetValue("HandlerRegisteredEvent", typeof(Delegate)));
		}
#endif

		#endregion

		#region Overridables

		protected virtual void RegisterSubSystems()
		{
			AddSubSystem(SubSystemConstants.ConfigurationStoreKey,
						 new DefaultConfigurationStore());

			AddSubSystem(SubSystemConstants.ConversionManagerKey,
						 new DefaultConversionManager());

			AddSubSystem(SubSystemConstants.NamingKey,
						 new DefaultNamingSubSystem());

			AddSubSystem(SubSystemConstants.ResourceKey,
						 new DefaultResourceSubSystem());
		}

		#endregion

		#region IKernel Members

		/// <summary>
		/// Registers the components described by the <see cref="ComponentRegistration{S}"/>s
		/// with the <see cref="IKernel"/>.
		/// <param name="registrations">The component registrations.</param>
		/// <returns>The kernel.</returns>
		/// </summary>
		public IKernel Register(params IRegistration[] registrations)
		{
			if (registrations == null)
			{
				throw new ArgumentNullException("registrations");
			}

			using (OptimizeDependencyResolution())
			{
				foreach (var registration in registrations)
				{
					registration.Register(this);
				}
			}

			return this;
		}

		/// <summary>
		/// Returns true if the specified component was
		/// found and could be removed (i.e. no other component depends on it)
		/// </summary>
		/// <param name="key">The component's key</param>
		/// <returns></returns>
		public virtual bool RemoveComponent(String key)
		{
			if (key == null) throw new ArgumentNullException("key");

			if (!NamingSubSystem.Contains(key))
			{
				if (Parent == null)
				{
					return false;
				}

				return Parent.RemoveComponent(key);
			}

			IHandler handler = GetHandler(key);

			if (handler.ComponentModel.Dependers.Length != 0)
			{
				// We can't remove this component as there are
				// others which depends on it

				return false;
			}

			NamingSubSystem.UnRegister(key);

			Type service = handler.ComponentModel.Service;
			IHandler[] assignableHandlers = NamingSubSystem.GetAssignableHandlers(service);
			if (assignableHandlers.Length > 0)
			{
				NamingSubSystem[handler.ComponentModel.Service] = assignableHandlers[0];
			}
			else
			{
				NamingSubSystem.UnRegister(service);
			}

			foreach (ComponentModel model in handler.ComponentModel.Dependents)
			{
				model.RemoveDepender(handler.ComponentModel);
			}

			RaiseComponentUnregistered(key, handler);

			DisposeHandler(handler);

			return true;
		}

		public virtual bool HasComponent(String key)
		{
			if (key == null) throw new ArgumentNullException("key");

			if (NamingSubSystem.Contains(key))
			{
				return true;
			}

			if (Parent != null)
			{
				return Parent.HasComponent(key);
			}

			return false;
		}

		public virtual bool HasComponent(Type serviceType)
		{
			if (serviceType == null) throw new ArgumentNullException("serviceType");

			if (NamingSubSystem.Contains(serviceType))
			{
				return true;
			}

			if (serviceType.IsGenericType && NamingSubSystem.Contains(serviceType.GetGenericTypeDefinition()))
			{
				return true;
			}

			if (Parent != null)
			{
				return Parent.HasComponent(serviceType);
			}

			return false;
		}

		/// <summary>
		/// Associates objects with a component handler,
		/// allowing it to use the specified dictionary
		/// when resolving dependencies
		/// </summary>
		/// <param name="service"></param>
		/// <param name="dependencies"></param>
		public void RegisterCustomDependencies(Type service, IDictionary dependencies)
		{
			IHandler handler = GetHandler(service);

			foreach (DictionaryEntry entry in dependencies)
			{
				handler.AddCustomDependencyValue(entry.Key.ToString(), entry.Value);
			}
		}

		/// <summary>
		/// Associates objects with a component handler,
		/// allowing it to use the specified dictionary
		/// when resolving dependencies
		/// </summary>
		/// <param name="service"></param>
		/// <param name="dependenciesAsAnonymousType"></param>
		public void RegisterCustomDependencies(Type service, object dependenciesAsAnonymousType)
		{
			RegisterCustomDependencies(service, new ReflectionBasedDictionaryAdapter(dependenciesAsAnonymousType));
		}

		/// <summary>
		/// Associates objects with a component handler,
		/// allowing it to use the specified dictionary
		/// when resolving dependencies
		/// </summary>
		/// <param name="key"></param>
		/// <param name="dependencies"></param>
		public void RegisterCustomDependencies(String key, IDictionary dependencies)
		{
			IHandler handler = GetHandler(key);

			foreach (DictionaryEntry entry in dependencies)
			{
				handler.AddCustomDependencyValue(entry.Key.ToString(), entry.Value);
			}
		}

		/// <summary>
		/// Associates objects with a component handler,
		/// allowing it to use the specified dictionary
		/// when resolving dependencies
		/// </summary>
		/// <param name="key"></param>
		/// <param name="dependenciesAsAnonymousType"></param>
		public void RegisterCustomDependencies(String key, object dependenciesAsAnonymousType)
		{
			RegisterCustomDependencies(key, new ReflectionBasedDictionaryAdapter(dependenciesAsAnonymousType));
		}

		/// <summary>
		/// Releases a component instance. This allows
		/// the kernel to execute the proper decomission
		/// lifecycles on the component instance.
		/// </summary>
		/// <param name="instance"></param>
		public virtual void ReleaseComponent(object instance)
		{
			if (ReleasePolicy.HasTrack(instance))
			{
				ReleasePolicy.Release(instance);
			}
			else
			{
				if (Parent != null)
				{
					Parent.ReleaseComponent(instance);
				}
			}
		}

		public IHandlerFactory HandlerFactory
		{
			get { return handlerFactory; }
		}

		public IComponentModelBuilder ComponentModelBuilder
		{
			get { return modelBuilder; }
			set { modelBuilder = value; }
		}

		public IProxyFactory ProxyFactory
		{
			get { return proxyFactory; }
			set { proxyFactory = value; }
		}

		public virtual IConfigurationStore ConfigurationStore
		{
			get { return GetSubSystem(SubSystemConstants.ConfigurationStoreKey) as IConfigurationStore; }
			set { AddSubSystem(SubSystemConstants.ConfigurationStoreKey, value); }
		}

		public virtual IHandler GetHandler(String key)
		{
			if (key == null) throw new ArgumentNullException("key");

			var handler = NamingSubSystem.GetHandler(key);

			if (handler == null && Parent != null)
			{
				handler = WrapParentHandler(Parent.GetHandler(key));
			}

			return handler;
		}

		public virtual IHandler GetHandler(Type service)
		{
			if (service == null) throw new ArgumentNullException("service");

			IHandler handler = NamingSubSystem.GetHandler(service);

			if (handler == null && service.IsGenericType)
			{
				handler = NamingSubSystem.GetHandler(service.GetGenericTypeDefinition());
			}

			if (handler == null && Parent != null)
			{
				handler = WrapParentHandler(Parent.GetHandler(service));
			}

			return handler;
		}

		/// <summary>
		/// Return handlers for components that 
		/// implements the specified service.
		/// </summary>
		/// <param name="service"></param>
		/// <returns></returns>
		public virtual IHandler[] GetHandlers(Type service)
		{
			var result = NamingSubSystem.GetHandlers(service);

			// a complete generic type, Foo<Bar>, need to check if Foo<T> is registered
			if (service.IsGenericType && !service.IsGenericTypeDefinition)
			{
				IHandler[] genericResult = NamingSubSystem.GetHandlers(service.GetGenericTypeDefinition());

				if (result.Length > 0)
				{
					var mergedResult = new IHandler[result.Length + genericResult.Length];
					result.CopyTo(mergedResult, 0);
					genericResult.CopyTo(mergedResult, result.Length);
					result = mergedResult;
				}
				else
				{
					result = genericResult;
				}
			}

			// If a parent kernel exists, we merge both results
			if (Parent != null)
			{
				var parentResult = Parent.GetHandlers(service);

				if (parentResult.Length > 0)
				{
					var newResult = new IHandler[result.Length + parentResult.Length];
					result.CopyTo(newResult, 0);
					parentResult.CopyTo(newResult, result.Length);
					result = newResult;
				}
			}

			return result;
		}

		/// <summary>
		/// Return handlers for components that 
		/// implements the specified service. 
		/// The check is made using IsAssignableFrom
		/// </summary>
		/// <param name="service"></param>
		/// <returns></returns>
		public virtual IHandler[] GetAssignableHandlers(Type service)
		{
			IHandler[] result = NamingSubSystem.GetAssignableHandlers(service);

			// If a parent kernel exists, we merge both results
			if (Parent != null)
			{
				IHandler[] parentResult = Parent.GetAssignableHandlers(service);

				if (parentResult.Length > 0)
				{
					var newResult = new IHandler[result.Length + parentResult.Length];
					result.CopyTo(newResult, 0);
					parentResult.CopyTo(newResult, result.Length);
					result = newResult;
				}
			}

			return result;
		}

		public virtual IReleasePolicy ReleasePolicy
		{
			get { return releaserPolicy; }
			set { releaserPolicy = value; }
		}

		public virtual IKernel AddFacility(String key, IFacility facility)
		{
			if (key == null) throw new ArgumentNullException("key");
			if (facility == null) throw new ArgumentNullException("facility");

			facility.Init(this, ConfigurationStore.GetFacilityConfiguration(key));

			facilities.Add(facility);
			return this;
		}

		public IKernel AddFacility<T>(String key) where T : IFacility, new()
		{
			return AddFacility(key, new T());
		}

		public IKernel AddFacility<T>(String key, Action<T> onCreate)
			where T : IFacility, new()
		{
			var facility = new T();
			if (onCreate != null) onCreate(facility);
			return AddFacility(key, facility);
		}

		public IKernel AddFacility<T>(String key, Func<T, object> onCreate)
			where T : IFacility, new()
		{
			var facility = new T();
			if (onCreate != null) onCreate(facility);
			return AddFacility(key, facility);
		}

		public IKernel AddFacility<T>() where T : IFacility, new()
		{
			return AddFacility<T>(typeof(T).FullName);
		}

		public IKernel AddFacility<T>(Action<T> onCreate)
			where T : IFacility, new()
		{
			var facility = new T();
			if (onCreate != null) onCreate(facility);
			return AddFacility(typeof(T).FullName, facility);
		}

		public IKernel AddFacility<T>(Func<T, object> onCreate)
			where T : IFacility, new()
		{
			var facility = new T();
			if (onCreate != null) onCreate(facility);
			return AddFacility(typeof(T).FullName, facility);
		}

		/// <summary>
		/// Returns the facilities registered on the kernel.
		/// </summary>
		/// <returns></returns>
		public virtual IFacility[] GetFacilities()
		{
			var list = new IFacility[facilities.Count];
			facilities.CopyTo(list, 0);
			return list;
		}

		public virtual void AddSubSystem(String key, ISubSystem subsystem)
		{
			if (key == null) throw new ArgumentNullException("key");
			if (subsystem == null) throw new ArgumentNullException("subsystem");

			subsystem.Init(this);
			subsystems[key] = subsystem;
		}

		public virtual ISubSystem GetSubSystem(String key)
		{
			if (key == null) throw new ArgumentNullException("key");

			return subsystems[key];
		}

		public virtual void AddChildKernel(IKernel childKernel)
		{
			if (childKernel == null) throw new ArgumentNullException("childKernel");

			childKernel.Parent = this;
			childKernels.Add(childKernel);
		}

		public virtual IKernel Parent
		{
			get { return parentKernel; }
			set
			{
				// TODO: should the raise add/removed as child kernel methods be invoked from within the subscriber/unsubscribe methods?

				if (value == null)
				{
					if (parentKernel != null)
					{
						UnsubscribeFromParentKernel();
						RaiseRemovedAsChildKernel();
					}

					parentKernel = null;
				}
				else
				{
					if ((parentKernel != value) && (parentKernel != null))
					{
						throw new KernelException(
							"You can not change the kernel parent once set, use the RemoveChildKernel and AddChildKernel methods together to achieve this.");
					}
					parentKernel = value;
					SubscribeToParentKernel();
					RaiseAddedAsChildKernel();
				}
			}
		}

		public IDependencyResolver Resolver
		{
			get { return resolver; }
		}

		public virtual IComponentActivator CreateComponentActivator(ComponentModel model)
		{
			if (model == null) throw new ArgumentNullException("model");

			IComponentActivator activator;

			if (model.CustomComponentActivator == null)
			{
				activator = new DefaultComponentActivator(model, this,
				                                          RaiseComponentCreated,
				                                          RaiseComponentDestroyed);
			}
			else
			{
				try
				{
					activator = ReflectionUtil.CreateInstance<IComponentActivator>(model.CustomComponentActivator,
					                                                               new object[]
					                                                               {
					                                                               	model,
					                                                               	this,
					                                                               	new ComponentInstanceDelegate(RaiseComponentCreated)
					                                                               	,
					                                                               	new ComponentInstanceDelegate(
					                                                               		RaiseComponentDestroyed)
					                                                               });
				}
				catch (Exception e)
				{
					throw new KernelException("Could not instantiate custom activator", e);
				}
			}

			return activator;
		}

		/// <summary>
		/// Graph of components and iteractions.
		/// </summary>
		public GraphNode[] GraphNodes
		{
			get
			{
				var nodes = new GraphNode[NamingSubSystem.ComponentCount];
				var index = 0;

				var handlers = NamingSubSystem.GetHandlers();
				foreach (var handler in handlers)
				{
					nodes[index++] = handler.ComponentModel;
				}

				return nodes;
			}
		}

		public void AddHandlerSelector(IHandlerSelector selector)
		{
			NamingSubSystem.AddHandlerSelector(selector);
		}

		public void RegisterHandlerForwarding(Type forwardedType, string name)
		{
			var target = GetHandler(name);
			if (target == null)
			{
				throw new InvalidOperationException("There is no handler named " + name);
			}

			var handler = HandlerFactory.CreateForwarding(target, forwardedType);
			RegisterHandler(name + ", ForwardedType=" + forwardedType.FullName, handler);
		}

		public virtual void RemoveChildKernel(IKernel childKernel)
		{
			if (childKernel == null)
			{
				throw new ArgumentNullException("childKernel");
			}

			childKernel.Parent = null;
			childKernels.Remove(childKernel);
		}

		#endregion

		#region IServiceProviderEx Members

		/// <summary>
		/// Gets the service object of the specified type.
		/// </summary>
		///
		/// <returns>
		/// A service object of type serviceType.
		/// </returns>
		///
		/// <param name="serviceType">An object that specifies the type of service object to get. </param>
		public object GetService(Type serviceType)
		{
			if (!HasComponent(serviceType) && !LazyLoadComponent(null, serviceType))
			{
				return null;
			}

			return Resolve(serviceType);
		}

		/// <summary>
		/// Gets the service object of the specified type.
		/// </summary>
		///
		/// <returns>
		/// A service object of type serviceType.
		/// </returns>
		public T GetService<T>() where T : class
		{
			return (T)GetService(typeof(T));
		}

		#endregion

		#region IDisposable Members

		/// <summary>
		/// Starts the process of component disposal.
		/// </summary>
		public virtual void Dispose()
		{
			DisposeSubKernels();
			TerminateFacilities();
			DisposeComponentsInstancesWithinTracker();
			DisposeHandlers();
			UnsubscribeFromParentKernel();
		}

		private void TerminateFacilities()
		{
			foreach (IFacility facility in facilities)
			{
				facility.Terminate();
			}
		}

		private void DisposeHandlers()
		{
			GraphNode[] nodes = GraphNodes;
			IVertex[] vertices = TopologicalSortAlgo.Sort(nodes);

			for (int i = 0; i < vertices.Length; i++)
			{
				var model = (ComponentModel)vertices[i];

				// Prevent the removal of a component that belongs 
				// to other container
				if (!NamingSubSystem.Contains(model.Name)) continue;

				RemoveComponent(model.Name);
			}
		}

		private void UnsubscribeFromParentKernel()
		{
			if (parentKernel == null)
			{
				return;
			}

			parentKernel.HandlerRegistered -= HandlerRegisteredOnParentKernel;
			parentKernel.HandlersChanged -= HandlersChangedOnParentKernel;
			parentKernel.ComponentRegistered -= RaiseComponentRegistered;
			parentKernel.ComponentUnregistered -= RaiseComponentUnregistered;
		}

		private void SubscribeToParentKernel()
		{
			if (parentKernel == null)
			{
				return;
			}

			parentKernel.HandlerRegistered += HandlerRegisteredOnParentKernel;
			parentKernel.HandlersChanged += HandlersChangedOnParentKernel;
			parentKernel.ComponentRegistered += RaiseComponentRegistered;
			parentKernel.ComponentUnregistered += RaiseComponentUnregistered;
		}

		private void HandlersChangedOnParentKernel(ref bool changed)
		{
			RaiseHandlersChanged();
		}

		private void HandlerRegisteredOnParentKernel(IHandler handler, ref bool stateChanged)
		{
			RaiseHandlerRegistered(handler);
		}

		private void DisposeComponentsInstancesWithinTracker()
		{
			ReleasePolicy.Dispose();
		}

		private void DisposeSubKernels()
		{
			foreach (IKernel childKernel in childKernels)
			{
				childKernel.Dispose();
			}
		}

		protected void DisposeHandler(IHandler handler)
		{
			if (handler == null) return;

			if (handler is IDisposable)
			{
				((IDisposable)handler).Dispose();
			}
		}

		#endregion

		#region Protected members

		protected IConversionManager ConversionSubSystem
		{
			get { return GetSubSystem(SubSystemConstants.ConversionManagerKey) as IConversionManager; }
		}

		protected virtual IHandler WrapParentHandler(IHandler parentHandler)
		{
			if (parentHandler == null) return null;

			var handler = new ParentHandlerWithChildResolver(parentHandler, Resolver);
			handler.Init(this);
			return handler;
		}

		protected INamingSubSystem NamingSubSystem
		{
			get { return GetSubSystem(SubSystemConstants.NamingKey) as INamingSubSystem; }
		}

		protected void RegisterHandler(String key, IHandler handler)
		{
			RegisterHandler(key, handler, false);
		}

		protected void RegisterHandler(String key, IHandler handler, bool skipRegistration)
		{
			if (!skipRegistration)
			{
				NamingSubSystem.Register(key, handler);
			}

			RaiseHandlerRegistered(handler);
			RaiseHandlersChanged();
			RaiseComponentRegistered(key, handler);
		}

		protected object ResolveComponent(IHandler handler)
		{
			return ResolveComponent(handler, handler.ComponentModel.Service);
		}

		protected object ResolveComponent(IHandler handler, Type service)
		{
			return ResolveComponent(handler, service, null);
		}

		protected object ResolveComponent(IHandler handler, IDictionary additionalArguments)
		{
			return ResolveComponent(handler, handler.ComponentModel.Service, additionalArguments);
		}

		protected object TryResolveComponent(IHandler handler, Type service, IDictionary additionalArguments)
		{
			var prev = currentCreationContext;
			var context = CreateCreationContext(handler, service, additionalArguments);
			currentCreationContext = context;

			using (context.ParentResolutionContext(prev))
			{
				try
				{
					return handler.TryResolve(context);
				}
				finally
				{
					currentCreationContext = prev;
				}
			}
		}

		protected object ResolveComponent(IHandler handler, Type service, IDictionary additionalArguments)
		{
			CreationContext prev = currentCreationContext;
			CreationContext context = CreateCreationContext(handler, service, additionalArguments);
			currentCreationContext = context;

			using(context.ParentResolutionContext(prev))
			{
				try
				{
					return handler.Resolve(context);
				}
				finally
				{
					currentCreationContext = prev;
				}
			}
		}

		protected CreationContext CreateCreationContext(IHandler handler, Type typeToExtractGenericArguments,
=======
// Copyright 2004-2009 Castle Project - http://www.castleproject.org/
// 
// Licensed under the Apache License, Version 2.0 (the "License");
// you may not use this file except in compliance with the License.
// You may obtain a copy of the License at
// 
//     http://www.apache.org/licenses/LICENSE-2.0
// 
// Unless required by applicable law or agreed to in writing, software
// distributed under the License is distributed on an "AS IS" BASIS,
// WITHOUT WARRANTIES OR CONDITIONS OF ANY KIND, either express or implied.
// See the License for the specific language governing permissions and
// limitations under the License.

namespace Castle.MicroKernel
{
	using System;
	using System.Collections;
	using System.Collections.Generic;
	using System.Reflection;
#if !SILVERLIGHT
	using System.Runtime.Serialization;
#endif

	using Castle.Core;
	using Castle.Core.Internal;
	using Castle.MicroKernel.ComponentActivator;
	using Castle.MicroKernel.Context;
	using Castle.MicroKernel.Handlers;
	using Castle.MicroKernel.ModelBuilder;
	using Castle.MicroKernel.Proxy;
	using Castle.MicroKernel.Registration;
	using Castle.MicroKernel.Releasers;
	using Castle.MicroKernel.Resolvers;
	using Castle.MicroKernel.SubSystems.Configuration;
	using Castle.MicroKernel.SubSystems.Conversion;
	using Castle.MicroKernel.SubSystems.Naming;
	using Castle.MicroKernel.SubSystems.Resource;


	/// <summary>
	/// Default implementation of <see cref="IKernel"/>. 
	/// This implementation is complete and also support a kernel 
	/// hierarchy (sub containers).
	/// </summary>
#if !SILVERLIGHT
	[Serializable]
	public partial class DefaultKernel : MarshalByRefObject, IKernel, IKernelEvents, IDeserializationCallback
#else
	public partial class DefaultKernel : IKernel, IKernelEvents
#endif
	{
		#region Fields

		/// <summary>
		/// The parent kernel, if exists.
		/// </summary>
		private IKernel parentKernel;

		/// <summary>
		/// The implementation of <see cref="IHandlerFactory"/>
		/// </summary>
		private readonly IHandlerFactory handlerFactory;

		/// <summary>
		/// The implementation of <see cref="IComponentModelBuilder"/>
		/// </summary>
		private IComponentModelBuilder modelBuilder;

		/// <summary>
		/// The dependency resolver.
		/// </summary>
		private readonly IDependencyResolver resolver;

		/// <summary>
		/// Implements a policy to control component's
		/// disposal that the usef forgot.
		/// </summary>
		private IReleasePolicy releaserPolicy;

		/// <summary>
		/// Holds the implementation of <see cref="IProxyFactory"/>
		/// </summary>
		private IProxyFactory proxyFactory;

		/// <summary>
		/// List of <see cref="IFacility"/> registered.
		/// </summary>
		private readonly List<IFacility> facilities;

		/// <summary>
		/// Map of subsystems registered.
		/// </summary>
		private readonly Dictionary<string, ISubSystem> subsystems;

		/// <summary>
		/// List of sub containers.
		/// </summary>
		private readonly List<IKernel> childKernels;

		[ThreadStatic]
		private static CreationContext currentCreationContext;
		
		#endregion

		#region Constructors

		/// <summary>
		/// Constructs a DefaultKernel with no component
		/// proxy support.
		/// </summary>
		public DefaultKernel() : this(new NotSupportedProxyFactory())
		{
		}

		/// <summary>
		/// Constructs a DefaultKernel with the specified
		/// implementation of <see cref="IProxyFactory"/> and <see cref="IDependencyResolver"/>
		/// </summary>
		/// <param name="resolver"></param>
		/// <param name="proxyFactory"></param>
		public DefaultKernel(IDependencyResolver resolver, IProxyFactory proxyFactory)
			: this(proxyFactory)
		{
			this.resolver = resolver;
			this.resolver.Initialize(RaiseDependencyResolving);
		}

		/// <summary>
		/// Constructs a DefaultKernel with the specified
		/// implementation of <see cref="IProxyFactory"/>
		/// </summary>
		public DefaultKernel(IProxyFactory proxyFactory)
		{
			this.proxyFactory = proxyFactory;

			childKernels = new List<IKernel>();
			facilities = new List<IFacility>();
			subsystems = new Dictionary<string, ISubSystem>();

			RegisterSubSystems();

			releaserPolicy = new LifecycledComponentsReleasePolicy();
			handlerFactory = new DefaultHandlerFactory(this);
			modelBuilder = new DefaultComponentModelBuilder(this);
			resolver = new DefaultDependencyResolver(this);
			resolver.Initialize(RaiseDependencyResolving);
		}
		
#if (!SILVERLIGHT)
		public DefaultKernel(SerializationInfo info, StreamingContext context)
		{
			var members = FormatterServices.GetSerializableMembers(GetType(), context);
			var kernelmembers = (object[])info.GetValue("members", typeof(object[]));

			FormatterServices.PopulateObjectMembers(this, members, kernelmembers);

			AddHandler(HandlerRegisteredEvent, (Delegate)info.GetValue("HandlerRegisteredEvent", typeof(Delegate)));
		}
#endif

		#endregion

		#region Overridables

		protected virtual void RegisterSubSystems()
		{
			AddSubSystem(SubSystemConstants.ConfigurationStoreKey,
						 new DefaultConfigurationStore());

			AddSubSystem(SubSystemConstants.ConversionManagerKey,
						 new DefaultConversionManager());

			AddSubSystem(SubSystemConstants.NamingKey,
						 new DefaultNamingSubSystem());

			AddSubSystem(SubSystemConstants.ResourceKey,
						 new DefaultResourceSubSystem());
		}

		#endregion

		#region IKernel Members

		/// <summary>
		/// Registers the components described by the <see cref="ComponentRegistration{S}"/>s
		/// with the <see cref="IKernel"/>.
		/// <param name="registrations">The component registrations.</param>
		/// <returns>The kernel.</returns>
		/// </summary>
		public IKernel Register(params IRegistration[] registrations)
		{
			if (registrations == null)
			{
				throw new ArgumentNullException("registrations");
			}

			using (OptimizeDependencyResolution())
			{
				foreach (var registration in registrations)
				{
					registration.Register(this);
				}
			}

			return this;
		}

		/// <summary>
		/// Returns true if the specified component was
		/// found and could be removed (i.e. no other component depends on it)
		/// </summary>
		/// <param name="key">The component's key</param>
		/// <returns></returns>
		public virtual bool RemoveComponent(String key)
		{
			if (key == null) throw new ArgumentNullException("key");

			if (!NamingSubSystem.Contains(key))
			{
				if (Parent == null)
				{
					return false;
				}

				return Parent.RemoveComponent(key);
			}

			IHandler handler = GetHandler(key);

			if (handler.ComponentModel.Dependers.Length != 0)
			{
				// We can't remove this component as there are
				// others which depends on it

				return false;
			}

			NamingSubSystem.UnRegister(key);

			Type service = handler.ComponentModel.Service;
			IHandler[] assignableHandlers = NamingSubSystem.GetAssignableHandlers(service);
			if (assignableHandlers.Length > 0)
			{
				NamingSubSystem[handler.ComponentModel.Service] = assignableHandlers[0];
			}
			else
			{
				NamingSubSystem.UnRegister(service);
			}

			foreach (ComponentModel model in handler.ComponentModel.Dependents)
			{
				model.RemoveDepender(handler.ComponentModel);
			}

			RaiseComponentUnregistered(key, handler);

			DisposeHandler(handler);

			return true;
		}

		public virtual bool HasComponent(String key)
		{
			if (key == null) throw new ArgumentNullException("key");

			if (NamingSubSystem.Contains(key))
			{
				return true;
			}

			if (Parent != null)
			{
				return Parent.HasComponent(key);
			}

			return false;
		}

		public virtual bool HasComponent(Type serviceType)
		{
			if (serviceType == null) throw new ArgumentNullException("serviceType");

			if (NamingSubSystem.Contains(serviceType))
			{
				return true;
			}

			if (serviceType.IsGenericType && NamingSubSystem.Contains(serviceType.GetGenericTypeDefinition()))
			{
				return true;
			}

			if (Parent != null)
			{
				return Parent.HasComponent(serviceType);
			}

			return false;
		}

		/// <summary>
		/// Associates objects with a component handler,
		/// allowing it to use the specified dictionary
		/// when resolving dependencies
		/// </summary>
		/// <param name="service"></param>
		/// <param name="dependencies"></param>
		public void RegisterCustomDependencies(Type service, IDictionary dependencies)
		{
			IHandler handler = GetHandler(service);

			foreach (DictionaryEntry entry in dependencies)
			{
				handler.AddCustomDependencyValue(entry.Key.ToString(), entry.Value);
			}
		}

		/// <summary>
		/// Associates objects with a component handler,
		/// allowing it to use the specified dictionary
		/// when resolving dependencies
		/// </summary>
		/// <param name="service"></param>
		/// <param name="dependenciesAsAnonymousType"></param>
		public void RegisterCustomDependencies(Type service, object dependenciesAsAnonymousType)
		{
			RegisterCustomDependencies(service, new ReflectionBasedDictionaryAdapter(dependenciesAsAnonymousType));
		}

		/// <summary>
		/// Associates objects with a component handler,
		/// allowing it to use the specified dictionary
		/// when resolving dependencies
		/// </summary>
		/// <param name="key"></param>
		/// <param name="dependencies"></param>
		public void RegisterCustomDependencies(String key, IDictionary dependencies)
		{
			IHandler handler = GetHandler(key);

			foreach (DictionaryEntry entry in dependencies)
			{
				handler.AddCustomDependencyValue(entry.Key.ToString(), entry.Value);
			}
		}

		/// <summary>
		/// Associates objects with a component handler,
		/// allowing it to use the specified dictionary
		/// when resolving dependencies
		/// </summary>
		/// <param name="key"></param>
		/// <param name="dependenciesAsAnonymousType"></param>
		public void RegisterCustomDependencies(String key, object dependenciesAsAnonymousType)
		{
			RegisterCustomDependencies(key, new ReflectionBasedDictionaryAdapter(dependenciesAsAnonymousType));
		}

		/// <summary>
		/// Releases a component instance. This allows
		/// the kernel to execute the proper decomission
		/// lifecycles on the component instance.
		/// </summary>
		/// <param name="instance"></param>
		public virtual void ReleaseComponent(object instance)
		{
			if (ReleasePolicy.HasTrack(instance))
			{
				ReleasePolicy.Release(instance);
			}
			else
			{
				if (Parent != null)
				{
					Parent.ReleaseComponent(instance);
				}
			}
		}

		public IHandlerFactory HandlerFactory
		{
			get { return handlerFactory; }
		}

		public IComponentModelBuilder ComponentModelBuilder
		{
			get { return modelBuilder; }
			set { modelBuilder = value; }
		}

		public IProxyFactory ProxyFactory
		{
			get { return proxyFactory; }
			set { proxyFactory = value; }
		}

		public virtual IConfigurationStore ConfigurationStore
		{
			get { return GetSubSystem(SubSystemConstants.ConfigurationStoreKey) as IConfigurationStore; }
			set { AddSubSystem(SubSystemConstants.ConfigurationStoreKey, value); }
		}

		public virtual IHandler GetHandler(String key)
		{
			if (key == null) throw new ArgumentNullException("key");

			IHandler handler = NamingSubSystem.GetHandler(key);

			if (handler == null && Parent != null)
			{
				handler = WrapParentHandler(Parent.GetHandler(key));
			}

			return handler;
		}

		public virtual IHandler GetHandler(Type service)
		{
			if (service == null) throw new ArgumentNullException("service");

			IHandler handler = NamingSubSystem.GetHandler(service);

			if (handler == null && service.IsGenericType)
			{
				handler = NamingSubSystem.GetHandler(service.GetGenericTypeDefinition());
			}

			if (handler == null && Parent != null)
			{
				handler = WrapParentHandler(Parent.GetHandler(service));
			}

			return handler;
		}

		/// <summary>
		/// Return handlers for components that 
		/// implements the specified service.
		/// </summary>
		/// <param name="service"></param>
		/// <returns></returns>
		public virtual IHandler[] GetHandlers(Type service)
		{
			var result = NamingSubSystem.GetHandlers(service);

			// a complete generic type, Foo<Bar>, need to check if Foo<T> is registered
			if (service.IsGenericType && !service.IsGenericTypeDefinition)
			{
				IHandler[] genericResult = NamingSubSystem.GetHandlers(service.GetGenericTypeDefinition());

				if (result.Length > 0)
				{
					var mergedResult = new IHandler[result.Length + genericResult.Length];
					result.CopyTo(mergedResult, 0);
					genericResult.CopyTo(mergedResult, result.Length);
					result = mergedResult;
				}
				else
				{
					result = genericResult;
				}
			}

			// If a parent kernel exists, we merge both results
			if (Parent != null)
			{
				var parentResult = Parent.GetHandlers(service);

				if (parentResult.Length > 0)
				{
					var newResult = new IHandler[result.Length + parentResult.Length];
					result.CopyTo(newResult, 0);
					parentResult.CopyTo(newResult, result.Length);
					result = newResult;
				}
			}

			return result;
		}

		/// <summary>
		/// Return handlers for components that 
		/// implements the specified service. 
		/// The check is made using IsAssignableFrom
		/// </summary>
		/// <param name="service"></param>
		/// <returns></returns>
		public virtual IHandler[] GetAssignableHandlers(Type service)
		{
			IHandler[] result = NamingSubSystem.GetAssignableHandlers(service);

			// If a parent kernel exists, we merge both results
			if (Parent != null)
			{
				IHandler[] parentResult = Parent.GetAssignableHandlers(service);

				if (parentResult.Length > 0)
				{
					var newResult = new IHandler[result.Length + parentResult.Length];
					result.CopyTo(newResult, 0);
					parentResult.CopyTo(newResult, result.Length);
					result = newResult;
				}
			}

			return result;
		}

		public virtual IReleasePolicy ReleasePolicy
		{
			get { return releaserPolicy; }
			set { releaserPolicy = value; }
		}

		public virtual IKernel AddFacility(String key, IFacility facility)
		{
			if (key == null) throw new ArgumentNullException("key");
			if (facility == null) throw new ArgumentNullException("facility");

			facility.Init(this, ConfigurationStore.GetFacilityConfiguration(key));

			facilities.Add(facility);
			return this;
		}

		public IKernel AddFacility<T>(String key) where T : IFacility, new()
		{
			return AddFacility(key, new T());
		}

		public IKernel AddFacility<T>(String key, Action<T> onCreate)
			where T : IFacility, new()
		{
			var facility = new T();
			if (onCreate != null) onCreate(facility);
			return AddFacility(key, facility);
		}

		public IKernel AddFacility<T>(String key, Func<T, object> onCreate)
			where T : IFacility, new()
		{
			var facility = new T();
			if (onCreate != null) onCreate(facility);
			return AddFacility(key, facility);
		}

		public IKernel AddFacility<T>() where T : IFacility, new()
		{
			return AddFacility<T>(typeof(T).FullName);
		}

		public IKernel AddFacility<T>(Action<T> onCreate)
			where T : IFacility, new()
		{
			var facility = new T();
			if (onCreate != null) onCreate(facility);
			return AddFacility(typeof(T).FullName, facility);
		}

		public IKernel AddFacility<T>(Func<T, object> onCreate)
			where T : IFacility, new()
		{
			var facility = new T();
			if (onCreate != null) onCreate(facility);
			return AddFacility(typeof(T).FullName, facility);
		}

		/// <summary>
		/// Returns the facilities registered on the kernel.
		/// </summary>
		/// <returns></returns>
		public virtual IFacility[] GetFacilities()
		{
			var list = new IFacility[facilities.Count];
			facilities.CopyTo(list, 0);
			return list;
		}

		public virtual void AddSubSystem(String key, ISubSystem subsystem)
		{
			if (key == null) throw new ArgumentNullException("key");
			if (subsystem == null) throw new ArgumentNullException("subsystem");

			subsystem.Init(this);
			subsystems[key] = subsystem;
		}

		public virtual ISubSystem GetSubSystem(String key)
		{
			if (key == null) throw new ArgumentNullException("key");

			return subsystems[key];
		}

		public virtual void AddChildKernel(IKernel childKernel)
		{
			if (childKernel == null) throw new ArgumentNullException("childKernel");

			childKernel.Parent = this;
			childKernels.Add(childKernel);
		}

		public virtual IKernel Parent
		{
			get { return parentKernel; }
			set
			{
				// TODO: should the raise add/removed as child kernel methods be invoked from within the subscriber/unsubscribe methods?

				if (value == null)
				{
					if (parentKernel != null)
					{
						UnsubscribeFromParentKernel();
						RaiseRemovedAsChildKernel();
					}

					parentKernel = null;
				}
				else
				{
					if ((parentKernel != value) && (parentKernel != null))
					{
						throw new KernelException(
							"You can not change the kernel parent once set, use the RemoveChildKernel and AddChildKernel methods together to achieve this.");
					}
					parentKernel = value;
					SubscribeToParentKernel();
					RaiseAddedAsChildKernel();
				}
			}
		}

		public IDependencyResolver Resolver
		{
			get { return resolver; }
		}

		public virtual IComponentActivator CreateComponentActivator(ComponentModel model)
		{
			if (model == null) throw new ArgumentNullException("model");

			IComponentActivator activator;

			if (model.CustomComponentActivator == null)
			{
				activator = new DefaultComponentActivator(model, this,
				                                          RaiseComponentCreated,
				                                          RaiseComponentDestroyed);
			}
			else
			{
				try
				{
					activator = ReflectionUtil.CreateInstance<IComponentActivator>(model.CustomComponentActivator,
					                                                               new object[]
					                                                               {
					                                                               	model,
					                                                               	this,
					                                                               	new ComponentInstanceDelegate(RaiseComponentCreated)
					                                                               	,
					                                                               	new ComponentInstanceDelegate(
					                                                               		RaiseComponentDestroyed)
					                                                               });
				}
				catch (Exception e)
				{
					throw new KernelException("Could not instantiate custom activator", e);
				}
			}

			return activator;
		}

		/// <summary>
		/// Graph of components and iteractions.
		/// </summary>
		public GraphNode[] GraphNodes
		{
			get
			{
				var nodes = new GraphNode[NamingSubSystem.ComponentCount];
				var index = 0;

				var handlers = NamingSubSystem.GetHandlers();
				foreach (var handler in handlers)
				{
					nodes[index++] = handler.ComponentModel;
				}

				return nodes;
			}
		}

		public void AddHandlerSelector(IHandlerSelector selector)
		{
			NamingSubSystem.AddHandlerSelector(selector);
		}

		public void RegisterHandlerForwarding(Type forwardedType, string name)
		{
			var target = GetHandler(name);
			if (target == null)
			{
				throw new InvalidOperationException("There is no handler named " + name);
			}

			var handler = HandlerFactory.CreateForwarding(target, forwardedType);
			RegisterHandler(name + ", ForwardedType=" + forwardedType.FullName, handler);
		}

		public virtual void RemoveChildKernel(IKernel childKernel)
		{
			if (childKernel == null)
			{
				throw new ArgumentNullException("childKernel");
			}

			childKernel.Parent = null;
			childKernels.Remove(childKernel);
		}

		#endregion

		#region IServiceProviderEx Members

		/// <summary>
		/// Gets the service object of the specified type.
		/// </summary>
		///
		/// <returns>
		/// A service object of type serviceType.
		/// </returns>
		///
		/// <param name="serviceType">An object that specifies the type of service object to get. </param>
		public object GetService(Type serviceType)
		{
			if (!HasComponent(serviceType) && !LazyLoadComponent(null, serviceType))
			{
				return null;
			}

			return Resolve(serviceType);
		}

		/// <summary>
		/// Gets the service object of the specified type.
		/// </summary>
		///
		/// <returns>
		/// A service object of type serviceType.
		/// </returns>
		public T GetService<T>() where T : class
		{
			return (T)GetService(typeof(T));
		}

		#endregion

		#region IDisposable Members

		/// <summary>
		/// Starts the process of component disposal.
		/// </summary>
		public virtual void Dispose()
		{
			DisposeSubKernels();
			TerminateFacilities();
			DisposeComponentsInstancesWithinTracker();
			DisposeHandlers();
			UnsubscribeFromParentKernel();
		}

		private void TerminateFacilities()
		{
			foreach (IFacility facility in facilities)
			{
				facility.Terminate();
			}
		}

		private void DisposeHandlers()
		{
			GraphNode[] nodes = GraphNodes;
			IVertex[] vertices = TopologicalSortAlgo.Sort(nodes);

			for (int i = 0; i < vertices.Length; i++)
			{
				var model = (ComponentModel)vertices[i];

				// Prevent the removal of a component that belongs 
				// to other container
				if (!NamingSubSystem.Contains(model.Name)) continue;

				RemoveComponent(model.Name);
			}
		}

		private void UnsubscribeFromParentKernel()
		{
			if (parentKernel == null)
			{
				return;
			}

			parentKernel.HandlerRegistered -= HandlerRegisteredOnParentKernel;
			parentKernel.HandlersChanged -= HandlersChangedOnParentKernel;
			parentKernel.ComponentRegistered -= RaiseComponentRegistered;
			parentKernel.ComponentUnregistered -= RaiseComponentUnregistered;
		}

		private void SubscribeToParentKernel()
		{
			if (parentKernel == null)
			{
				return;
			}

			parentKernel.HandlerRegistered += HandlerRegisteredOnParentKernel;
			parentKernel.HandlersChanged += HandlersChangedOnParentKernel;
			parentKernel.ComponentRegistered += RaiseComponentRegistered;
			parentKernel.ComponentUnregistered += RaiseComponentUnregistered;
		}

		private void HandlersChangedOnParentKernel(ref bool changed)
		{
			RaiseHandlersChanged();
		}

		private void HandlerRegisteredOnParentKernel(IHandler handler, ref bool stateChanged)
		{
			RaiseHandlerRegistered(handler);
		}

		private void DisposeComponentsInstancesWithinTracker()
		{
			ReleasePolicy.Dispose();
		}

		private void DisposeSubKernels()
		{
			foreach (IKernel childKernel in childKernels)
			{
				childKernel.Dispose();
			}
		}

		protected void DisposeHandler(IHandler handler)
		{
			if (handler == null) return;

			if (handler is IDisposable)
			{
				((IDisposable)handler).Dispose();
			}
		}

		#endregion

		#region Protected members

		protected IConversionManager ConversionSubSystem
		{
			get { return GetSubSystem(SubSystemConstants.ConversionManagerKey) as IConversionManager; }
		}

		protected virtual IHandler WrapParentHandler(IHandler parentHandler)
		{
			if (parentHandler == null) return null;

			return new ParentHandlerWithChildResolver(parentHandler, Resolver);
		}

		protected INamingSubSystem NamingSubSystem
		{
			get { return GetSubSystem(SubSystemConstants.NamingKey) as INamingSubSystem; }
		}

		protected void RegisterHandler(String key, IHandler handler)
		{
			RegisterHandler(key, handler, false);
		}

		protected void RegisterHandler(String key, IHandler handler, bool skipRegistration)
		{
			if (!skipRegistration)
			{
				NamingSubSystem.Register(key, handler);
			}

			RaiseHandlerRegistered(handler);
			RaiseHandlersChanged();
			RaiseComponentRegistered(key, handler);
		}

		protected object ResolveComponent(IHandler handler)
		{
			return ResolveComponent(handler, handler.ComponentModel.Service);
		}

		protected object ResolveComponent(IHandler handler, Type service)
		{
			return ResolveComponent(handler, service, null);
		}

		protected object ResolveComponent(IHandler handler, IDictionary additionalArguments)
		{
			return ResolveComponent(handler, handler.ComponentModel.Service, additionalArguments);
		}

		protected object TryResolveComponent(IHandler handler, Type service, IDictionary additionalArguments)
		{
			var prev = currentCreationContext;
			var context = CreateCreationContext(handler, service, additionalArguments);
			currentCreationContext = context;

			using (context.ParentResolutionContext(prev))
			{
				try
				{
					return handler.TryResolve(context);
				}
				finally
				{
					currentCreationContext = prev;
				}
			}
		}

		protected object ResolveComponent(IHandler handler, Type service, IDictionary additionalArguments)
		{
			CreationContext prev = currentCreationContext;
			CreationContext context = CreateCreationContext(handler, service, additionalArguments);
			currentCreationContext = context;

			using(context.ParentResolutionContext(prev))
			{
				try
				{
					return handler.Resolve(context);
				}
				finally
				{
					currentCreationContext = prev;
				}
			}
		}

		protected CreationContext CreateCreationContext(IHandler handler, Type typeToExtractGenericArguments,
>>>>>>> 5516d072
		                                                IDictionary additionalArguments)
		{
			return new CreationContext(handler, ReleasePolicy, typeToExtractGenericArguments, additionalArguments, ConversionSubSystem);
		}

<<<<<<< HEAD
		#endregion

		#region Serialization and Deserialization

#if !SILVERLIGHT

		public void GetObjectData(SerializationInfo info, StreamingContext context)
		{
			MemberInfo[] members = FormatterServices.GetSerializableMembers(GetType(), context);

			object[] kernelmembers = FormatterServices.GetObjectData(this, members);

			info.AddValue("members", kernelmembers, typeof(object[]));

			info.AddValue("HandlerRegisteredEvent", GetEventHandlers<HandlerDelegate>(HandlerRegisteredEvent));
		}

		void IDeserializationCallback.OnDeserialization(object sender)
		{
		}
#endif

		#endregion

		private bool LazyLoadComponent(string key, Type service)
		{
			if (key == null && service == null)
			{
				throw new ArgumentException("At least one - key or service must not be a null reference.");
			}

			foreach (var loader in ResolveAll<ILazyComponentLoader>())
			{
				var registration = loader.Load(key, service);
				if (registration != null)
				{
					registration.Register(this);
					return true;
				}
			}
			return false;
		}
	}
}
=======
		#endregion

		#region Serialization and Deserialization

#if !SILVERLIGHT

		public void GetObjectData(SerializationInfo info, StreamingContext context)
		{
			MemberInfo[] members = FormatterServices.GetSerializableMembers(GetType(), context);

			object[] kernelmembers = FormatterServices.GetObjectData(this, members);

			info.AddValue("members", kernelmembers, typeof(object[]));

			info.AddValue("HandlerRegisteredEvent", GetEventHandlers<HandlerDelegate>(HandlerRegisteredEvent));
		}

		void IDeserializationCallback.OnDeserialization(object sender)
		{
		}
#endif

		#endregion

		private bool LazyLoadComponent(string key, Type service)
		{
			if (key == null && service == null)
			{
				throw new ArgumentException("At least one - key or service must not be a null reference.");
			}

			foreach (var loader in ResolveAll<ILazyComponentLoader>())
			{
				var registration = loader.Load(key, service);
				if (registration != null)
				{
					registration.Register(this);
					return true;
				}
			}
			return false;
		}
	}
}
>>>>>>> 5516d072
<|MERGE_RESOLUTION|>--- conflicted
+++ resolved
@@ -1,2003 +1,1002 @@
-<<<<<<< HEAD
-// Copyright 2004-2009 Castle Project - http://www.castleproject.org/
-// 
-// Licensed under the Apache License, Version 2.0 (the "License");
-// you may not use this file except in compliance with the License.
-// You may obtain a copy of the License at
-// 
-//     http://www.apache.org/licenses/LICENSE-2.0
-// 
-// Unless required by applicable law or agreed to in writing, software
-// distributed under the License is distributed on an "AS IS" BASIS,
-// WITHOUT WARRANTIES OR CONDITIONS OF ANY KIND, either express or implied.
-// See the License for the specific language governing permissions and
-// limitations under the License.
-
-namespace Castle.MicroKernel
-{
-	using System;
-	using System.Collections;
-	using System.Collections.Generic;
-	using System.Reflection;
-#if !SILVERLIGHT
-	using System.Runtime.Serialization;
-#endif
-
-	using Castle.Core;
-	using Castle.Core.Internal;
-	using Castle.MicroKernel.ComponentActivator;
-	using Castle.MicroKernel.Context;
-	using Castle.MicroKernel.Handlers;
-	using Castle.MicroKernel.ModelBuilder;
-	using Castle.MicroKernel.Proxy;
-	using Castle.MicroKernel.Registration;
-	using Castle.MicroKernel.Releasers;
-	using Castle.MicroKernel.Resolvers;
-	using Castle.MicroKernel.SubSystems.Configuration;
-	using Castle.MicroKernel.SubSystems.Conversion;
-	using Castle.MicroKernel.SubSystems.Naming;
-	using Castle.MicroKernel.SubSystems.Resource;
-
-
-	/// <summary>
-	/// Default implementation of <see cref="IKernel"/>. 
-	/// This implementation is complete and also support a kernel 
-	/// hierarchy (sub containers).
-	/// </summary>
-#if !SILVERLIGHT
-	[Serializable]
-	public partial class DefaultKernel : MarshalByRefObject, IKernel, IKernelEvents, IDeserializationCallback
-#else
-	public partial class DefaultKernel : IKernel, IKernelEvents
-#endif
-	{
-		#region Fields
-
-		/// <summary>
-		/// The parent kernel, if exists.
-		/// </summary>
-		private IKernel parentKernel;
-
-		/// <summary>
-		/// The implementation of <see cref="IHandlerFactory"/>
-		/// </summary>
-		private readonly IHandlerFactory handlerFactory;
-
-		/// <summary>
-		/// The implementation of <see cref="IComponentModelBuilder"/>
-		/// </summary>
-		private IComponentModelBuilder modelBuilder;
-
-		/// <summary>
-		/// The dependency resolver.
-		/// </summary>
-		private readonly IDependencyResolver resolver;
-
-		/// <summary>
-		/// Implements a policy to control component's
-		/// disposal that the usef forgot.
-		/// </summary>
-		private IReleasePolicy releaserPolicy;
-
-		/// <summary>
-		/// Holds the implementation of <see cref="IProxyFactory"/>
-		/// </summary>
-		private IProxyFactory proxyFactory;
-
-		/// <summary>
-		/// List of <see cref="IFacility"/> registered.
-		/// </summary>
-		private readonly List<IFacility> facilities;
-
-		/// <summary>
-		/// Map of subsystems registered.
-		/// </summary>
-		private readonly Dictionary<string, ISubSystem> subsystems;
-
-		/// <summary>
-		/// List of sub containers.
-		/// </summary>
-		private readonly List<IKernel> childKernels;
-
-		[ThreadStatic]
-		private static CreationContext currentCreationContext;
-		
-		#endregion
-
-		#region Constructors
-
-		/// <summary>
-		/// Constructs a DefaultKernel with no component
-		/// proxy support.
-		/// </summary>
-		public DefaultKernel() : this(new NotSupportedProxyFactory())
-		{
-		}
-
-		/// <summary>
-		/// Constructs a DefaultKernel with the specified
-		/// implementation of <see cref="IProxyFactory"/> and <see cref="IDependencyResolver"/>
-		/// </summary>
-		/// <param name="resolver"></param>
-		/// <param name="proxyFactory"></param>
-		public DefaultKernel(IDependencyResolver resolver, IProxyFactory proxyFactory)
-			: this(proxyFactory)
-		{
-			this.resolver = resolver;
-			this.resolver.Initialize(RaiseDependencyResolving);
-		}
-
-		/// <summary>
-		/// Constructs a DefaultKernel with the specified
-		/// implementation of <see cref="IProxyFactory"/>
-		/// </summary>
-		public DefaultKernel(IProxyFactory proxyFactory)
-		{
-			this.proxyFactory = proxyFactory;
-
-			childKernels = new List<IKernel>();
-			facilities = new List<IFacility>();
-			subsystems = new Dictionary<string, ISubSystem>();
-
-			RegisterSubSystems();
-
-			releaserPolicy = new LifecycledComponentsReleasePolicy();
-			handlerFactory = new DefaultHandlerFactory(this);
-			modelBuilder = new DefaultComponentModelBuilder(this);
-			resolver = new DefaultDependencyResolver(this);
-			resolver.Initialize(RaiseDependencyResolving);
-		}
-		
-#if (!SILVERLIGHT)
-		public DefaultKernel(SerializationInfo info, StreamingContext context)
-		{
-			var members = FormatterServices.GetSerializableMembers(GetType(), context);
-			var kernelmembers = (object[])info.GetValue("members", typeof(object[]));
-
-			FormatterServices.PopulateObjectMembers(this, members, kernelmembers);
-
-			AddHandler(HandlerRegisteredEvent, (Delegate)info.GetValue("HandlerRegisteredEvent", typeof(Delegate)));
-		}
-#endif
-
-		#endregion
-
-		#region Overridables
-
-		protected virtual void RegisterSubSystems()
-		{
-			AddSubSystem(SubSystemConstants.ConfigurationStoreKey,
-						 new DefaultConfigurationStore());
-
-			AddSubSystem(SubSystemConstants.ConversionManagerKey,
-						 new DefaultConversionManager());
-
-			AddSubSystem(SubSystemConstants.NamingKey,
-						 new DefaultNamingSubSystem());
-
-			AddSubSystem(SubSystemConstants.ResourceKey,
-						 new DefaultResourceSubSystem());
-		}
-
-		#endregion
-
-		#region IKernel Members
-
-		/// <summary>
-		/// Registers the components described by the <see cref="ComponentRegistration{S}"/>s
-		/// with the <see cref="IKernel"/>.
-		/// <param name="registrations">The component registrations.</param>
-		/// <returns>The kernel.</returns>
-		/// </summary>
-		public IKernel Register(params IRegistration[] registrations)
-		{
-			if (registrations == null)
-			{
-				throw new ArgumentNullException("registrations");
-			}
-
-			using (OptimizeDependencyResolution())
-			{
-				foreach (var registration in registrations)
-				{
-					registration.Register(this);
-				}
-			}
-
-			return this;
-		}
-
-		/// <summary>
-		/// Returns true if the specified component was
-		/// found and could be removed (i.e. no other component depends on it)
-		/// </summary>
-		/// <param name="key">The component's key</param>
-		/// <returns></returns>
-		public virtual bool RemoveComponent(String key)
-		{
-			if (key == null) throw new ArgumentNullException("key");
-
-			if (!NamingSubSystem.Contains(key))
-			{
-				if (Parent == null)
-				{
-					return false;
-				}
-
-				return Parent.RemoveComponent(key);
-			}
-
-			IHandler handler = GetHandler(key);
-
-			if (handler.ComponentModel.Dependers.Length != 0)
-			{
-				// We can't remove this component as there are
-				// others which depends on it
-
-				return false;
-			}
-
-			NamingSubSystem.UnRegister(key);
-
-			Type service = handler.ComponentModel.Service;
-			IHandler[] assignableHandlers = NamingSubSystem.GetAssignableHandlers(service);
-			if (assignableHandlers.Length > 0)
-			{
-				NamingSubSystem[handler.ComponentModel.Service] = assignableHandlers[0];
-			}
-			else
-			{
-				NamingSubSystem.UnRegister(service);
-			}
-
-			foreach (ComponentModel model in handler.ComponentModel.Dependents)
-			{
-				model.RemoveDepender(handler.ComponentModel);
-			}
-
-			RaiseComponentUnregistered(key, handler);
-
-			DisposeHandler(handler);
-
-			return true;
-		}
-
-		public virtual bool HasComponent(String key)
-		{
-			if (key == null) throw new ArgumentNullException("key");
-
-			if (NamingSubSystem.Contains(key))
-			{
-				return true;
-			}
-
-			if (Parent != null)
-			{
-				return Parent.HasComponent(key);
-			}
-
-			return false;
-		}
-
-		public virtual bool HasComponent(Type serviceType)
-		{
-			if (serviceType == null) throw new ArgumentNullException("serviceType");
-
-			if (NamingSubSystem.Contains(serviceType))
-			{
-				return true;
-			}
-
-			if (serviceType.IsGenericType && NamingSubSystem.Contains(serviceType.GetGenericTypeDefinition()))
-			{
-				return true;
-			}
-
-			if (Parent != null)
-			{
-				return Parent.HasComponent(serviceType);
-			}
-
-			return false;
-		}
-
-		/// <summary>
-		/// Associates objects with a component handler,
-		/// allowing it to use the specified dictionary
-		/// when resolving dependencies
-		/// </summary>
-		/// <param name="service"></param>
-		/// <param name="dependencies"></param>
-		public void RegisterCustomDependencies(Type service, IDictionary dependencies)
-		{
-			IHandler handler = GetHandler(service);
-
-			foreach (DictionaryEntry entry in dependencies)
-			{
-				handler.AddCustomDependencyValue(entry.Key.ToString(), entry.Value);
-			}
-		}
-
-		/// <summary>
-		/// Associates objects with a component handler,
-		/// allowing it to use the specified dictionary
-		/// when resolving dependencies
-		/// </summary>
-		/// <param name="service"></param>
-		/// <param name="dependenciesAsAnonymousType"></param>
-		public void RegisterCustomDependencies(Type service, object dependenciesAsAnonymousType)
-		{
-			RegisterCustomDependencies(service, new ReflectionBasedDictionaryAdapter(dependenciesAsAnonymousType));
-		}
-
-		/// <summary>
-		/// Associates objects with a component handler,
-		/// allowing it to use the specified dictionary
-		/// when resolving dependencies
-		/// </summary>
-		/// <param name="key"></param>
-		/// <param name="dependencies"></param>
-		public void RegisterCustomDependencies(String key, IDictionary dependencies)
-		{
-			IHandler handler = GetHandler(key);
-
-			foreach (DictionaryEntry entry in dependencies)
-			{
-				handler.AddCustomDependencyValue(entry.Key.ToString(), entry.Value);
-			}
-		}
-
-		/// <summary>
-		/// Associates objects with a component handler,
-		/// allowing it to use the specified dictionary
-		/// when resolving dependencies
-		/// </summary>
-		/// <param name="key"></param>
-		/// <param name="dependenciesAsAnonymousType"></param>
-		public void RegisterCustomDependencies(String key, object dependenciesAsAnonymousType)
-		{
-			RegisterCustomDependencies(key, new ReflectionBasedDictionaryAdapter(dependenciesAsAnonymousType));
-		}
-
-		/// <summary>
-		/// Releases a component instance. This allows
-		/// the kernel to execute the proper decomission
-		/// lifecycles on the component instance.
-		/// </summary>
-		/// <param name="instance"></param>
-		public virtual void ReleaseComponent(object instance)
-		{
-			if (ReleasePolicy.HasTrack(instance))
-			{
-				ReleasePolicy.Release(instance);
-			}
-			else
-			{
-				if (Parent != null)
-				{
-					Parent.ReleaseComponent(instance);
-				}
-			}
-		}
-
-		public IHandlerFactory HandlerFactory
-		{
-			get { return handlerFactory; }
-		}
-
-		public IComponentModelBuilder ComponentModelBuilder
-		{
-			get { return modelBuilder; }
-			set { modelBuilder = value; }
-		}
-
-		public IProxyFactory ProxyFactory
-		{
-			get { return proxyFactory; }
-			set { proxyFactory = value; }
-		}
-
-		public virtual IConfigurationStore ConfigurationStore
-		{
-			get { return GetSubSystem(SubSystemConstants.ConfigurationStoreKey) as IConfigurationStore; }
-			set { AddSubSystem(SubSystemConstants.ConfigurationStoreKey, value); }
-		}
-
-		public virtual IHandler GetHandler(String key)
-		{
-			if (key == null) throw new ArgumentNullException("key");
-
-			var handler = NamingSubSystem.GetHandler(key);
-
-			if (handler == null && Parent != null)
-			{
-				handler = WrapParentHandler(Parent.GetHandler(key));
-			}
-
-			return handler;
-		}
-
-		public virtual IHandler GetHandler(Type service)
-		{
-			if (service == null) throw new ArgumentNullException("service");
-
-			IHandler handler = NamingSubSystem.GetHandler(service);
-
-			if (handler == null && service.IsGenericType)
-			{
-				handler = NamingSubSystem.GetHandler(service.GetGenericTypeDefinition());
-			}
-
-			if (handler == null && Parent != null)
-			{
-				handler = WrapParentHandler(Parent.GetHandler(service));
-			}
-
-			return handler;
-		}
-
-		/// <summary>
-		/// Return handlers for components that 
-		/// implements the specified service.
-		/// </summary>
-		/// <param name="service"></param>
-		/// <returns></returns>
-		public virtual IHandler[] GetHandlers(Type service)
-		{
-			var result = NamingSubSystem.GetHandlers(service);
-
-			// a complete generic type, Foo<Bar>, need to check if Foo<T> is registered
-			if (service.IsGenericType && !service.IsGenericTypeDefinition)
-			{
-				IHandler[] genericResult = NamingSubSystem.GetHandlers(service.GetGenericTypeDefinition());
-
-				if (result.Length > 0)
-				{
-					var mergedResult = new IHandler[result.Length + genericResult.Length];
-					result.CopyTo(mergedResult, 0);
-					genericResult.CopyTo(mergedResult, result.Length);
-					result = mergedResult;
-				}
-				else
-				{
-					result = genericResult;
-				}
-			}
-
-			// If a parent kernel exists, we merge both results
-			if (Parent != null)
-			{
-				var parentResult = Parent.GetHandlers(service);
-
-				if (parentResult.Length > 0)
-				{
-					var newResult = new IHandler[result.Length + parentResult.Length];
-					result.CopyTo(newResult, 0);
-					parentResult.CopyTo(newResult, result.Length);
-					result = newResult;
-				}
-			}
-
-			return result;
-		}
-
-		/// <summary>
-		/// Return handlers for components that 
-		/// implements the specified service. 
-		/// The check is made using IsAssignableFrom
-		/// </summary>
-		/// <param name="service"></param>
-		/// <returns></returns>
-		public virtual IHandler[] GetAssignableHandlers(Type service)
-		{
-			IHandler[] result = NamingSubSystem.GetAssignableHandlers(service);
-
-			// If a parent kernel exists, we merge both results
-			if (Parent != null)
-			{
-				IHandler[] parentResult = Parent.GetAssignableHandlers(service);
-
-				if (parentResult.Length > 0)
-				{
-					var newResult = new IHandler[result.Length + parentResult.Length];
-					result.CopyTo(newResult, 0);
-					parentResult.CopyTo(newResult, result.Length);
-					result = newResult;
-				}
-			}
-
-			return result;
-		}
-
-		public virtual IReleasePolicy ReleasePolicy
-		{
-			get { return releaserPolicy; }
-			set { releaserPolicy = value; }
-		}
-
-		public virtual IKernel AddFacility(String key, IFacility facility)
-		{
-			if (key == null) throw new ArgumentNullException("key");
-			if (facility == null) throw new ArgumentNullException("facility");
-
-			facility.Init(this, ConfigurationStore.GetFacilityConfiguration(key));
-
-			facilities.Add(facility);
-			return this;
-		}
-
-		public IKernel AddFacility<T>(String key) where T : IFacility, new()
-		{
-			return AddFacility(key, new T());
-		}
-
-		public IKernel AddFacility<T>(String key, Action<T> onCreate)
-			where T : IFacility, new()
-		{
-			var facility = new T();
-			if (onCreate != null) onCreate(facility);
-			return AddFacility(key, facility);
-		}
-
-		public IKernel AddFacility<T>(String key, Func<T, object> onCreate)
-			where T : IFacility, new()
-		{
-			var facility = new T();
-			if (onCreate != null) onCreate(facility);
-			return AddFacility(key, facility);
-		}
-
-		public IKernel AddFacility<T>() where T : IFacility, new()
-		{
-			return AddFacility<T>(typeof(T).FullName);
-		}
-
-		public IKernel AddFacility<T>(Action<T> onCreate)
-			where T : IFacility, new()
-		{
-			var facility = new T();
-			if (onCreate != null) onCreate(facility);
-			return AddFacility(typeof(T).FullName, facility);
-		}
-
-		public IKernel AddFacility<T>(Func<T, object> onCreate)
-			where T : IFacility, new()
-		{
-			var facility = new T();
-			if (onCreate != null) onCreate(facility);
-			return AddFacility(typeof(T).FullName, facility);
-		}
-
-		/// <summary>
-		/// Returns the facilities registered on the kernel.
-		/// </summary>
-		/// <returns></returns>
-		public virtual IFacility[] GetFacilities()
-		{
-			var list = new IFacility[facilities.Count];
-			facilities.CopyTo(list, 0);
-			return list;
-		}
-
-		public virtual void AddSubSystem(String key, ISubSystem subsystem)
-		{
-			if (key == null) throw new ArgumentNullException("key");
-			if (subsystem == null) throw new ArgumentNullException("subsystem");
-
-			subsystem.Init(this);
-			subsystems[key] = subsystem;
-		}
-
-		public virtual ISubSystem GetSubSystem(String key)
-		{
-			if (key == null) throw new ArgumentNullException("key");
-
-			return subsystems[key];
-		}
-
-		public virtual void AddChildKernel(IKernel childKernel)
-		{
-			if (childKernel == null) throw new ArgumentNullException("childKernel");
-
-			childKernel.Parent = this;
-			childKernels.Add(childKernel);
-		}
-
-		public virtual IKernel Parent
-		{
-			get { return parentKernel; }
-			set
-			{
-				// TODO: should the raise add/removed as child kernel methods be invoked from within the subscriber/unsubscribe methods?
-
-				if (value == null)
-				{
-					if (parentKernel != null)
-					{
-						UnsubscribeFromParentKernel();
-						RaiseRemovedAsChildKernel();
-					}
-
-					parentKernel = null;
-				}
-				else
-				{
-					if ((parentKernel != value) && (parentKernel != null))
-					{
-						throw new KernelException(
-							"You can not change the kernel parent once set, use the RemoveChildKernel and AddChildKernel methods together to achieve this.");
-					}
-					parentKernel = value;
-					SubscribeToParentKernel();
-					RaiseAddedAsChildKernel();
-				}
-			}
-		}
-
-		public IDependencyResolver Resolver
-		{
-			get { return resolver; }
-		}
-
-		public virtual IComponentActivator CreateComponentActivator(ComponentModel model)
-		{
-			if (model == null) throw new ArgumentNullException("model");
-
-			IComponentActivator activator;
-
-			if (model.CustomComponentActivator == null)
-			{
-				activator = new DefaultComponentActivator(model, this,
-				                                          RaiseComponentCreated,
-				                                          RaiseComponentDestroyed);
-			}
-			else
-			{
-				try
-				{
-					activator = ReflectionUtil.CreateInstance<IComponentActivator>(model.CustomComponentActivator,
-					                                                               new object[]
-					                                                               {
-					                                                               	model,
-					                                                               	this,
-					                                                               	new ComponentInstanceDelegate(RaiseComponentCreated)
-					                                                               	,
-					                                                               	new ComponentInstanceDelegate(
-					                                                               		RaiseComponentDestroyed)
-					                                                               });
-				}
-				catch (Exception e)
-				{
-					throw new KernelException("Could not instantiate custom activator", e);
-				}
-			}
-
-			return activator;
-		}
-
-		/// <summary>
-		/// Graph of components and iteractions.
-		/// </summary>
-		public GraphNode[] GraphNodes
-		{
-			get
-			{
-				var nodes = new GraphNode[NamingSubSystem.ComponentCount];
-				var index = 0;
-
-				var handlers = NamingSubSystem.GetHandlers();
-				foreach (var handler in handlers)
-				{
-					nodes[index++] = handler.ComponentModel;
-				}
-
-				return nodes;
-			}
-		}
-
-		public void AddHandlerSelector(IHandlerSelector selector)
-		{
-			NamingSubSystem.AddHandlerSelector(selector);
-		}
-
-		public void RegisterHandlerForwarding(Type forwardedType, string name)
-		{
-			var target = GetHandler(name);
-			if (target == null)
-			{
-				throw new InvalidOperationException("There is no handler named " + name);
-			}
-
-			var handler = HandlerFactory.CreateForwarding(target, forwardedType);
-			RegisterHandler(name + ", ForwardedType=" + forwardedType.FullName, handler);
-		}
-
-		public virtual void RemoveChildKernel(IKernel childKernel)
-		{
-			if (childKernel == null)
-			{
-				throw new ArgumentNullException("childKernel");
-			}
-
-			childKernel.Parent = null;
-			childKernels.Remove(childKernel);
-		}
-
-		#endregion
-
-		#region IServiceProviderEx Members
-
-		/// <summary>
-		/// Gets the service object of the specified type.
-		/// </summary>
-		///
-		/// <returns>
-		/// A service object of type serviceType.
-		/// </returns>
-		///
-		/// <param name="serviceType">An object that specifies the type of service object to get. </param>
-		public object GetService(Type serviceType)
-		{
-			if (!HasComponent(serviceType) && !LazyLoadComponent(null, serviceType))
-			{
-				return null;
-			}
-
-			return Resolve(serviceType);
-		}
-
-		/// <summary>
-		/// Gets the service object of the specified type.
-		/// </summary>
-		///
-		/// <returns>
-		/// A service object of type serviceType.
-		/// </returns>
-		public T GetService<T>() where T : class
-		{
-			return (T)GetService(typeof(T));
-		}
-
-		#endregion
-
-		#region IDisposable Members
-
-		/// <summary>
-		/// Starts the process of component disposal.
-		/// </summary>
-		public virtual void Dispose()
-		{
-			DisposeSubKernels();
-			TerminateFacilities();
-			DisposeComponentsInstancesWithinTracker();
-			DisposeHandlers();
-			UnsubscribeFromParentKernel();
-		}
-
-		private void TerminateFacilities()
-		{
-			foreach (IFacility facility in facilities)
-			{
-				facility.Terminate();
-			}
-		}
-
-		private void DisposeHandlers()
-		{
-			GraphNode[] nodes = GraphNodes;
-			IVertex[] vertices = TopologicalSortAlgo.Sort(nodes);
-
-			for (int i = 0; i < vertices.Length; i++)
-			{
-				var model = (ComponentModel)vertices[i];
-
-				// Prevent the removal of a component that belongs 
-				// to other container
-				if (!NamingSubSystem.Contains(model.Name)) continue;
-
-				RemoveComponent(model.Name);
-			}
-		}
-
-		private void UnsubscribeFromParentKernel()
-		{
-			if (parentKernel == null)
-			{
-				return;
-			}
-
-			parentKernel.HandlerRegistered -= HandlerRegisteredOnParentKernel;
-			parentKernel.HandlersChanged -= HandlersChangedOnParentKernel;
-			parentKernel.ComponentRegistered -= RaiseComponentRegistered;
-			parentKernel.ComponentUnregistered -= RaiseComponentUnregistered;
-		}
-
-		private void SubscribeToParentKernel()
-		{
-			if (parentKernel == null)
-			{
-				return;
-			}
-
-			parentKernel.HandlerRegistered += HandlerRegisteredOnParentKernel;
-			parentKernel.HandlersChanged += HandlersChangedOnParentKernel;
-			parentKernel.ComponentRegistered += RaiseComponentRegistered;
-			parentKernel.ComponentUnregistered += RaiseComponentUnregistered;
-		}
-
-		private void HandlersChangedOnParentKernel(ref bool changed)
-		{
-			RaiseHandlersChanged();
-		}
-
-		private void HandlerRegisteredOnParentKernel(IHandler handler, ref bool stateChanged)
-		{
-			RaiseHandlerRegistered(handler);
-		}
-
-		private void DisposeComponentsInstancesWithinTracker()
-		{
-			ReleasePolicy.Dispose();
-		}
-
-		private void DisposeSubKernels()
-		{
-			foreach (IKernel childKernel in childKernels)
-			{
-				childKernel.Dispose();
-			}
-		}
-
-		protected void DisposeHandler(IHandler handler)
-		{
-			if (handler == null) return;
-
-			if (handler is IDisposable)
-			{
-				((IDisposable)handler).Dispose();
-			}
-		}
-
-		#endregion
-
-		#region Protected members
-
-		protected IConversionManager ConversionSubSystem
-		{
-			get { return GetSubSystem(SubSystemConstants.ConversionManagerKey) as IConversionManager; }
-		}
-
-		protected virtual IHandler WrapParentHandler(IHandler parentHandler)
-		{
-			if (parentHandler == null) return null;
-
-			var handler = new ParentHandlerWithChildResolver(parentHandler, Resolver);
-			handler.Init(this);
-			return handler;
-		}
-
-		protected INamingSubSystem NamingSubSystem
-		{
-			get { return GetSubSystem(SubSystemConstants.NamingKey) as INamingSubSystem; }
-		}
-
-		protected void RegisterHandler(String key, IHandler handler)
-		{
-			RegisterHandler(key, handler, false);
-		}
-
-		protected void RegisterHandler(String key, IHandler handler, bool skipRegistration)
-		{
-			if (!skipRegistration)
-			{
-				NamingSubSystem.Register(key, handler);
-			}
-
-			RaiseHandlerRegistered(handler);
-			RaiseHandlersChanged();
-			RaiseComponentRegistered(key, handler);
-		}
-
-		protected object ResolveComponent(IHandler handler)
-		{
-			return ResolveComponent(handler, handler.ComponentModel.Service);
-		}
-
-		protected object ResolveComponent(IHandler handler, Type service)
-		{
-			return ResolveComponent(handler, service, null);
-		}
-
-		protected object ResolveComponent(IHandler handler, IDictionary additionalArguments)
-		{
-			return ResolveComponent(handler, handler.ComponentModel.Service, additionalArguments);
-		}
-
-		protected object TryResolveComponent(IHandler handler, Type service, IDictionary additionalArguments)
-		{
-			var prev = currentCreationContext;
-			var context = CreateCreationContext(handler, service, additionalArguments);
-			currentCreationContext = context;
-
-			using (context.ParentResolutionContext(prev))
-			{
-				try
-				{
-					return handler.TryResolve(context);
-				}
-				finally
-				{
-					currentCreationContext = prev;
-				}
-			}
-		}
-
-		protected object ResolveComponent(IHandler handler, Type service, IDictionary additionalArguments)
-		{
-			CreationContext prev = currentCreationContext;
-			CreationContext context = CreateCreationContext(handler, service, additionalArguments);
-			currentCreationContext = context;
-
-			using(context.ParentResolutionContext(prev))
-			{
-				try
-				{
-					return handler.Resolve(context);
-				}
-				finally
-				{
-					currentCreationContext = prev;
-				}
-			}
-		}
-
-		protected CreationContext CreateCreationContext(IHandler handler, Type typeToExtractGenericArguments,
-=======
-// Copyright 2004-2009 Castle Project - http://www.castleproject.org/
-// 
-// Licensed under the Apache License, Version 2.0 (the "License");
-// you may not use this file except in compliance with the License.
-// You may obtain a copy of the License at
-// 
-//     http://www.apache.org/licenses/LICENSE-2.0
-// 
-// Unless required by applicable law or agreed to in writing, software
-// distributed under the License is distributed on an "AS IS" BASIS,
-// WITHOUT WARRANTIES OR CONDITIONS OF ANY KIND, either express or implied.
-// See the License for the specific language governing permissions and
-// limitations under the License.
-
-namespace Castle.MicroKernel
-{
-	using System;
-	using System.Collections;
-	using System.Collections.Generic;
-	using System.Reflection;
-#if !SILVERLIGHT
-	using System.Runtime.Serialization;
-#endif
-
-	using Castle.Core;
-	using Castle.Core.Internal;
-	using Castle.MicroKernel.ComponentActivator;
-	using Castle.MicroKernel.Context;
-	using Castle.MicroKernel.Handlers;
-	using Castle.MicroKernel.ModelBuilder;
-	using Castle.MicroKernel.Proxy;
-	using Castle.MicroKernel.Registration;
-	using Castle.MicroKernel.Releasers;
-	using Castle.MicroKernel.Resolvers;
-	using Castle.MicroKernel.SubSystems.Configuration;
-	using Castle.MicroKernel.SubSystems.Conversion;
-	using Castle.MicroKernel.SubSystems.Naming;
-	using Castle.MicroKernel.SubSystems.Resource;
-
-
-	/// <summary>
-	/// Default implementation of <see cref="IKernel"/>. 
-	/// This implementation is complete and also support a kernel 
-	/// hierarchy (sub containers).
-	/// </summary>
-#if !SILVERLIGHT
-	[Serializable]
-	public partial class DefaultKernel : MarshalByRefObject, IKernel, IKernelEvents, IDeserializationCallback
-#else
-	public partial class DefaultKernel : IKernel, IKernelEvents
-#endif
-	{
-		#region Fields
-
-		/// <summary>
-		/// The parent kernel, if exists.
-		/// </summary>
-		private IKernel parentKernel;
-
-		/// <summary>
-		/// The implementation of <see cref="IHandlerFactory"/>
-		/// </summary>
-		private readonly IHandlerFactory handlerFactory;
-
-		/// <summary>
-		/// The implementation of <see cref="IComponentModelBuilder"/>
-		/// </summary>
-		private IComponentModelBuilder modelBuilder;
-
-		/// <summary>
-		/// The dependency resolver.
-		/// </summary>
-		private readonly IDependencyResolver resolver;
-
-		/// <summary>
-		/// Implements a policy to control component's
-		/// disposal that the usef forgot.
-		/// </summary>
-		private IReleasePolicy releaserPolicy;
-
-		/// <summary>
-		/// Holds the implementation of <see cref="IProxyFactory"/>
-		/// </summary>
-		private IProxyFactory proxyFactory;
-
-		/// <summary>
-		/// List of <see cref="IFacility"/> registered.
-		/// </summary>
-		private readonly List<IFacility> facilities;
-
-		/// <summary>
-		/// Map of subsystems registered.
-		/// </summary>
-		private readonly Dictionary<string, ISubSystem> subsystems;
-
-		/// <summary>
-		/// List of sub containers.
-		/// </summary>
-		private readonly List<IKernel> childKernels;
-
-		[ThreadStatic]
-		private static CreationContext currentCreationContext;
-		
-		#endregion
-
-		#region Constructors
-
-		/// <summary>
-		/// Constructs a DefaultKernel with no component
-		/// proxy support.
-		/// </summary>
-		public DefaultKernel() : this(new NotSupportedProxyFactory())
-		{
-		}
-
-		/// <summary>
-		/// Constructs a DefaultKernel with the specified
-		/// implementation of <see cref="IProxyFactory"/> and <see cref="IDependencyResolver"/>
-		/// </summary>
-		/// <param name="resolver"></param>
-		/// <param name="proxyFactory"></param>
-		public DefaultKernel(IDependencyResolver resolver, IProxyFactory proxyFactory)
-			: this(proxyFactory)
-		{
-			this.resolver = resolver;
-			this.resolver.Initialize(RaiseDependencyResolving);
-		}
-
-		/// <summary>
-		/// Constructs a DefaultKernel with the specified
-		/// implementation of <see cref="IProxyFactory"/>
-		/// </summary>
-		public DefaultKernel(IProxyFactory proxyFactory)
-		{
-			this.proxyFactory = proxyFactory;
-
-			childKernels = new List<IKernel>();
-			facilities = new List<IFacility>();
-			subsystems = new Dictionary<string, ISubSystem>();
-
-			RegisterSubSystems();
-
-			releaserPolicy = new LifecycledComponentsReleasePolicy();
-			handlerFactory = new DefaultHandlerFactory(this);
-			modelBuilder = new DefaultComponentModelBuilder(this);
-			resolver = new DefaultDependencyResolver(this);
-			resolver.Initialize(RaiseDependencyResolving);
-		}
-		
-#if (!SILVERLIGHT)
-		public DefaultKernel(SerializationInfo info, StreamingContext context)
-		{
-			var members = FormatterServices.GetSerializableMembers(GetType(), context);
-			var kernelmembers = (object[])info.GetValue("members", typeof(object[]));
-
-			FormatterServices.PopulateObjectMembers(this, members, kernelmembers);
-
-			AddHandler(HandlerRegisteredEvent, (Delegate)info.GetValue("HandlerRegisteredEvent", typeof(Delegate)));
-		}
-#endif
-
-		#endregion
-
-		#region Overridables
-
-		protected virtual void RegisterSubSystems()
-		{
-			AddSubSystem(SubSystemConstants.ConfigurationStoreKey,
-						 new DefaultConfigurationStore());
-
-			AddSubSystem(SubSystemConstants.ConversionManagerKey,
-						 new DefaultConversionManager());
-
-			AddSubSystem(SubSystemConstants.NamingKey,
-						 new DefaultNamingSubSystem());
-
-			AddSubSystem(SubSystemConstants.ResourceKey,
-						 new DefaultResourceSubSystem());
-		}
-
-		#endregion
-
-		#region IKernel Members
-
-		/// <summary>
-		/// Registers the components described by the <see cref="ComponentRegistration{S}"/>s
-		/// with the <see cref="IKernel"/>.
-		/// <param name="registrations">The component registrations.</param>
-		/// <returns>The kernel.</returns>
-		/// </summary>
-		public IKernel Register(params IRegistration[] registrations)
-		{
-			if (registrations == null)
-			{
-				throw new ArgumentNullException("registrations");
-			}
-
-			using (OptimizeDependencyResolution())
-			{
-				foreach (var registration in registrations)
-				{
-					registration.Register(this);
-				}
-			}
-
-			return this;
-		}
-
-		/// <summary>
-		/// Returns true if the specified component was
-		/// found and could be removed (i.e. no other component depends on it)
-		/// </summary>
-		/// <param name="key">The component's key</param>
-		/// <returns></returns>
-		public virtual bool RemoveComponent(String key)
-		{
-			if (key == null) throw new ArgumentNullException("key");
-
-			if (!NamingSubSystem.Contains(key))
-			{
-				if (Parent == null)
-				{
-					return false;
-				}
-
-				return Parent.RemoveComponent(key);
-			}
-
-			IHandler handler = GetHandler(key);
-
-			if (handler.ComponentModel.Dependers.Length != 0)
-			{
-				// We can't remove this component as there are
-				// others which depends on it
-
-				return false;
-			}
-
-			NamingSubSystem.UnRegister(key);
-
-			Type service = handler.ComponentModel.Service;
-			IHandler[] assignableHandlers = NamingSubSystem.GetAssignableHandlers(service);
-			if (assignableHandlers.Length > 0)
-			{
-				NamingSubSystem[handler.ComponentModel.Service] = assignableHandlers[0];
-			}
-			else
-			{
-				NamingSubSystem.UnRegister(service);
-			}
-
-			foreach (ComponentModel model in handler.ComponentModel.Dependents)
-			{
-				model.RemoveDepender(handler.ComponentModel);
-			}
-
-			RaiseComponentUnregistered(key, handler);
-
-			DisposeHandler(handler);
-
-			return true;
-		}
-
-		public virtual bool HasComponent(String key)
-		{
-			if (key == null) throw new ArgumentNullException("key");
-
-			if (NamingSubSystem.Contains(key))
-			{
-				return true;
-			}
-
-			if (Parent != null)
-			{
-				return Parent.HasComponent(key);
-			}
-
-			return false;
-		}
-
-		public virtual bool HasComponent(Type serviceType)
-		{
-			if (serviceType == null) throw new ArgumentNullException("serviceType");
-
-			if (NamingSubSystem.Contains(serviceType))
-			{
-				return true;
-			}
-
-			if (serviceType.IsGenericType && NamingSubSystem.Contains(serviceType.GetGenericTypeDefinition()))
-			{
-				return true;
-			}
-
-			if (Parent != null)
-			{
-				return Parent.HasComponent(serviceType);
-			}
-
-			return false;
-		}
-
-		/// <summary>
-		/// Associates objects with a component handler,
-		/// allowing it to use the specified dictionary
-		/// when resolving dependencies
-		/// </summary>
-		/// <param name="service"></param>
-		/// <param name="dependencies"></param>
-		public void RegisterCustomDependencies(Type service, IDictionary dependencies)
-		{
-			IHandler handler = GetHandler(service);
-
-			foreach (DictionaryEntry entry in dependencies)
-			{
-				handler.AddCustomDependencyValue(entry.Key.ToString(), entry.Value);
-			}
-		}
-
-		/// <summary>
-		/// Associates objects with a component handler,
-		/// allowing it to use the specified dictionary
-		/// when resolving dependencies
-		/// </summary>
-		/// <param name="service"></param>
-		/// <param name="dependenciesAsAnonymousType"></param>
-		public void RegisterCustomDependencies(Type service, object dependenciesAsAnonymousType)
-		{
-			RegisterCustomDependencies(service, new ReflectionBasedDictionaryAdapter(dependenciesAsAnonymousType));
-		}
-
-		/// <summary>
-		/// Associates objects with a component handler,
-		/// allowing it to use the specified dictionary
-		/// when resolving dependencies
-		/// </summary>
-		/// <param name="key"></param>
-		/// <param name="dependencies"></param>
-		public void RegisterCustomDependencies(String key, IDictionary dependencies)
-		{
-			IHandler handler = GetHandler(key);
-
-			foreach (DictionaryEntry entry in dependencies)
-			{
-				handler.AddCustomDependencyValue(entry.Key.ToString(), entry.Value);
-			}
-		}
-
-		/// <summary>
-		/// Associates objects with a component handler,
-		/// allowing it to use the specified dictionary
-		/// when resolving dependencies
-		/// </summary>
-		/// <param name="key"></param>
-		/// <param name="dependenciesAsAnonymousType"></param>
-		public void RegisterCustomDependencies(String key, object dependenciesAsAnonymousType)
-		{
-			RegisterCustomDependencies(key, new ReflectionBasedDictionaryAdapter(dependenciesAsAnonymousType));
-		}
-
-		/// <summary>
-		/// Releases a component instance. This allows
-		/// the kernel to execute the proper decomission
-		/// lifecycles on the component instance.
-		/// </summary>
-		/// <param name="instance"></param>
-		public virtual void ReleaseComponent(object instance)
-		{
-			if (ReleasePolicy.HasTrack(instance))
-			{
-				ReleasePolicy.Release(instance);
-			}
-			else
-			{
-				if (Parent != null)
-				{
-					Parent.ReleaseComponent(instance);
-				}
-			}
-		}
-
-		public IHandlerFactory HandlerFactory
-		{
-			get { return handlerFactory; }
-		}
-
-		public IComponentModelBuilder ComponentModelBuilder
-		{
-			get { return modelBuilder; }
-			set { modelBuilder = value; }
-		}
-
-		public IProxyFactory ProxyFactory
-		{
-			get { return proxyFactory; }
-			set { proxyFactory = value; }
-		}
-
-		public virtual IConfigurationStore ConfigurationStore
-		{
-			get { return GetSubSystem(SubSystemConstants.ConfigurationStoreKey) as IConfigurationStore; }
-			set { AddSubSystem(SubSystemConstants.ConfigurationStoreKey, value); }
-		}
-
-		public virtual IHandler GetHandler(String key)
-		{
-			if (key == null) throw new ArgumentNullException("key");
-
-			IHandler handler = NamingSubSystem.GetHandler(key);
-
-			if (handler == null && Parent != null)
-			{
-				handler = WrapParentHandler(Parent.GetHandler(key));
-			}
-
-			return handler;
-		}
-
-		public virtual IHandler GetHandler(Type service)
-		{
-			if (service == null) throw new ArgumentNullException("service");
-
-			IHandler handler = NamingSubSystem.GetHandler(service);
-
-			if (handler == null && service.IsGenericType)
-			{
-				handler = NamingSubSystem.GetHandler(service.GetGenericTypeDefinition());
-			}
-
-			if (handler == null && Parent != null)
-			{
-				handler = WrapParentHandler(Parent.GetHandler(service));
-			}
-
-			return handler;
-		}
-
-		/// <summary>
-		/// Return handlers for components that 
-		/// implements the specified service.
-		/// </summary>
-		/// <param name="service"></param>
-		/// <returns></returns>
-		public virtual IHandler[] GetHandlers(Type service)
-		{
-			var result = NamingSubSystem.GetHandlers(service);
-
-			// a complete generic type, Foo<Bar>, need to check if Foo<T> is registered
-			if (service.IsGenericType && !service.IsGenericTypeDefinition)
-			{
-				IHandler[] genericResult = NamingSubSystem.GetHandlers(service.GetGenericTypeDefinition());
-
-				if (result.Length > 0)
-				{
-					var mergedResult = new IHandler[result.Length + genericResult.Length];
-					result.CopyTo(mergedResult, 0);
-					genericResult.CopyTo(mergedResult, result.Length);
-					result = mergedResult;
-				}
-				else
-				{
-					result = genericResult;
-				}
-			}
-
-			// If a parent kernel exists, we merge both results
-			if (Parent != null)
-			{
-				var parentResult = Parent.GetHandlers(service);
-
-				if (parentResult.Length > 0)
-				{
-					var newResult = new IHandler[result.Length + parentResult.Length];
-					result.CopyTo(newResult, 0);
-					parentResult.CopyTo(newResult, result.Length);
-					result = newResult;
-				}
-			}
-
-			return result;
-		}
-
-		/// <summary>
-		/// Return handlers for components that 
-		/// implements the specified service. 
-		/// The check is made using IsAssignableFrom
-		/// </summary>
-		/// <param name="service"></param>
-		/// <returns></returns>
-		public virtual IHandler[] GetAssignableHandlers(Type service)
-		{
-			IHandler[] result = NamingSubSystem.GetAssignableHandlers(service);
-
-			// If a parent kernel exists, we merge both results
-			if (Parent != null)
-			{
-				IHandler[] parentResult = Parent.GetAssignableHandlers(service);
-
-				if (parentResult.Length > 0)
-				{
-					var newResult = new IHandler[result.Length + parentResult.Length];
-					result.CopyTo(newResult, 0);
-					parentResult.CopyTo(newResult, result.Length);
-					result = newResult;
-				}
-			}
-
-			return result;
-		}
-
-		public virtual IReleasePolicy ReleasePolicy
-		{
-			get { return releaserPolicy; }
-			set { releaserPolicy = value; }
-		}
-
-		public virtual IKernel AddFacility(String key, IFacility facility)
-		{
-			if (key == null) throw new ArgumentNullException("key");
-			if (facility == null) throw new ArgumentNullException("facility");
-
-			facility.Init(this, ConfigurationStore.GetFacilityConfiguration(key));
-
-			facilities.Add(facility);
-			return this;
-		}
-
-		public IKernel AddFacility<T>(String key) where T : IFacility, new()
-		{
-			return AddFacility(key, new T());
-		}
-
-		public IKernel AddFacility<T>(String key, Action<T> onCreate)
-			where T : IFacility, new()
-		{
-			var facility = new T();
-			if (onCreate != null) onCreate(facility);
-			return AddFacility(key, facility);
-		}
-
-		public IKernel AddFacility<T>(String key, Func<T, object> onCreate)
-			where T : IFacility, new()
-		{
-			var facility = new T();
-			if (onCreate != null) onCreate(facility);
-			return AddFacility(key, facility);
-		}
-
-		public IKernel AddFacility<T>() where T : IFacility, new()
-		{
-			return AddFacility<T>(typeof(T).FullName);
-		}
-
-		public IKernel AddFacility<T>(Action<T> onCreate)
-			where T : IFacility, new()
-		{
-			var facility = new T();
-			if (onCreate != null) onCreate(facility);
-			return AddFacility(typeof(T).FullName, facility);
-		}
-
-		public IKernel AddFacility<T>(Func<T, object> onCreate)
-			where T : IFacility, new()
-		{
-			var facility = new T();
-			if (onCreate != null) onCreate(facility);
-			return AddFacility(typeof(T).FullName, facility);
-		}
-
-		/// <summary>
-		/// Returns the facilities registered on the kernel.
-		/// </summary>
-		/// <returns></returns>
-		public virtual IFacility[] GetFacilities()
-		{
-			var list = new IFacility[facilities.Count];
-			facilities.CopyTo(list, 0);
-			return list;
-		}
-
-		public virtual void AddSubSystem(String key, ISubSystem subsystem)
-		{
-			if (key == null) throw new ArgumentNullException("key");
-			if (subsystem == null) throw new ArgumentNullException("subsystem");
-
-			subsystem.Init(this);
-			subsystems[key] = subsystem;
-		}
-
-		public virtual ISubSystem GetSubSystem(String key)
-		{
-			if (key == null) throw new ArgumentNullException("key");
-
-			return subsystems[key];
-		}
-
-		public virtual void AddChildKernel(IKernel childKernel)
-		{
-			if (childKernel == null) throw new ArgumentNullException("childKernel");
-
-			childKernel.Parent = this;
-			childKernels.Add(childKernel);
-		}
-
-		public virtual IKernel Parent
-		{
-			get { return parentKernel; }
-			set
-			{
-				// TODO: should the raise add/removed as child kernel methods be invoked from within the subscriber/unsubscribe methods?
-
-				if (value == null)
-				{
-					if (parentKernel != null)
-					{
-						UnsubscribeFromParentKernel();
-						RaiseRemovedAsChildKernel();
-					}
-
-					parentKernel = null;
-				}
-				else
-				{
-					if ((parentKernel != value) && (parentKernel != null))
-					{
-						throw new KernelException(
-							"You can not change the kernel parent once set, use the RemoveChildKernel and AddChildKernel methods together to achieve this.");
-					}
-					parentKernel = value;
-					SubscribeToParentKernel();
-					RaiseAddedAsChildKernel();
-				}
-			}
-		}
-
-		public IDependencyResolver Resolver
-		{
-			get { return resolver; }
-		}
-
-		public virtual IComponentActivator CreateComponentActivator(ComponentModel model)
-		{
-			if (model == null) throw new ArgumentNullException("model");
-
-			IComponentActivator activator;
-
-			if (model.CustomComponentActivator == null)
-			{
-				activator = new DefaultComponentActivator(model, this,
-				                                          RaiseComponentCreated,
-				                                          RaiseComponentDestroyed);
-			}
-			else
-			{
-				try
-				{
-					activator = ReflectionUtil.CreateInstance<IComponentActivator>(model.CustomComponentActivator,
-					                                                               new object[]
-					                                                               {
-					                                                               	model,
-					                                                               	this,
-					                                                               	new ComponentInstanceDelegate(RaiseComponentCreated)
-					                                                               	,
-					                                                               	new ComponentInstanceDelegate(
-					                                                               		RaiseComponentDestroyed)
-					                                                               });
-				}
-				catch (Exception e)
-				{
-					throw new KernelException("Could not instantiate custom activator", e);
-				}
-			}
-
-			return activator;
-		}
-
-		/// <summary>
-		/// Graph of components and iteractions.
-		/// </summary>
-		public GraphNode[] GraphNodes
-		{
-			get
-			{
-				var nodes = new GraphNode[NamingSubSystem.ComponentCount];
-				var index = 0;
-
-				var handlers = NamingSubSystem.GetHandlers();
-				foreach (var handler in handlers)
-				{
-					nodes[index++] = handler.ComponentModel;
-				}
-
-				return nodes;
-			}
-		}
-
-		public void AddHandlerSelector(IHandlerSelector selector)
-		{
-			NamingSubSystem.AddHandlerSelector(selector);
-		}
-
-		public void RegisterHandlerForwarding(Type forwardedType, string name)
-		{
-			var target = GetHandler(name);
-			if (target == null)
-			{
-				throw new InvalidOperationException("There is no handler named " + name);
-			}
-
-			var handler = HandlerFactory.CreateForwarding(target, forwardedType);
-			RegisterHandler(name + ", ForwardedType=" + forwardedType.FullName, handler);
-		}
-
-		public virtual void RemoveChildKernel(IKernel childKernel)
-		{
-			if (childKernel == null)
-			{
-				throw new ArgumentNullException("childKernel");
-			}
-
-			childKernel.Parent = null;
-			childKernels.Remove(childKernel);
-		}
-
-		#endregion
-
-		#region IServiceProviderEx Members
-
-		/// <summary>
-		/// Gets the service object of the specified type.
-		/// </summary>
-		///
-		/// <returns>
-		/// A service object of type serviceType.
-		/// </returns>
-		///
-		/// <param name="serviceType">An object that specifies the type of service object to get. </param>
-		public object GetService(Type serviceType)
-		{
-			if (!HasComponent(serviceType) && !LazyLoadComponent(null, serviceType))
-			{
-				return null;
-			}
-
-			return Resolve(serviceType);
-		}
-
-		/// <summary>
-		/// Gets the service object of the specified type.
-		/// </summary>
-		///
-		/// <returns>
-		/// A service object of type serviceType.
-		/// </returns>
-		public T GetService<T>() where T : class
-		{
-			return (T)GetService(typeof(T));
-		}
-
-		#endregion
-
-		#region IDisposable Members
-
-		/// <summary>
-		/// Starts the process of component disposal.
-		/// </summary>
-		public virtual void Dispose()
-		{
-			DisposeSubKernels();
-			TerminateFacilities();
-			DisposeComponentsInstancesWithinTracker();
-			DisposeHandlers();
-			UnsubscribeFromParentKernel();
-		}
-
-		private void TerminateFacilities()
-		{
-			foreach (IFacility facility in facilities)
-			{
-				facility.Terminate();
-			}
-		}
-
-		private void DisposeHandlers()
-		{
-			GraphNode[] nodes = GraphNodes;
-			IVertex[] vertices = TopologicalSortAlgo.Sort(nodes);
-
-			for (int i = 0; i < vertices.Length; i++)
-			{
-				var model = (ComponentModel)vertices[i];
-
-				// Prevent the removal of a component that belongs 
-				// to other container
-				if (!NamingSubSystem.Contains(model.Name)) continue;
-
-				RemoveComponent(model.Name);
-			}
-		}
-
-		private void UnsubscribeFromParentKernel()
-		{
-			if (parentKernel == null)
-			{
-				return;
-			}
-
-			parentKernel.HandlerRegistered -= HandlerRegisteredOnParentKernel;
-			parentKernel.HandlersChanged -= HandlersChangedOnParentKernel;
-			parentKernel.ComponentRegistered -= RaiseComponentRegistered;
-			parentKernel.ComponentUnregistered -= RaiseComponentUnregistered;
-		}
-
-		private void SubscribeToParentKernel()
-		{
-			if (parentKernel == null)
-			{
-				return;
-			}
-
-			parentKernel.HandlerRegistered += HandlerRegisteredOnParentKernel;
-			parentKernel.HandlersChanged += HandlersChangedOnParentKernel;
-			parentKernel.ComponentRegistered += RaiseComponentRegistered;
-			parentKernel.ComponentUnregistered += RaiseComponentUnregistered;
-		}
-
-		private void HandlersChangedOnParentKernel(ref bool changed)
-		{
-			RaiseHandlersChanged();
-		}
-
-		private void HandlerRegisteredOnParentKernel(IHandler handler, ref bool stateChanged)
-		{
-			RaiseHandlerRegistered(handler);
-		}
-
-		private void DisposeComponentsInstancesWithinTracker()
-		{
-			ReleasePolicy.Dispose();
-		}
-
-		private void DisposeSubKernels()
-		{
-			foreach (IKernel childKernel in childKernels)
-			{
-				childKernel.Dispose();
-			}
-		}
-
-		protected void DisposeHandler(IHandler handler)
-		{
-			if (handler == null) return;
-
-			if (handler is IDisposable)
-			{
-				((IDisposable)handler).Dispose();
-			}
-		}
-
-		#endregion
-
-		#region Protected members
-
-		protected IConversionManager ConversionSubSystem
-		{
-			get { return GetSubSystem(SubSystemConstants.ConversionManagerKey) as IConversionManager; }
-		}
-
-		protected virtual IHandler WrapParentHandler(IHandler parentHandler)
-		{
-			if (parentHandler == null) return null;
-
-			return new ParentHandlerWithChildResolver(parentHandler, Resolver);
-		}
-
-		protected INamingSubSystem NamingSubSystem
-		{
-			get { return GetSubSystem(SubSystemConstants.NamingKey) as INamingSubSystem; }
-		}
-
-		protected void RegisterHandler(String key, IHandler handler)
-		{
-			RegisterHandler(key, handler, false);
-		}
-
-		protected void RegisterHandler(String key, IHandler handler, bool skipRegistration)
-		{
-			if (!skipRegistration)
-			{
-				NamingSubSystem.Register(key, handler);
-			}
-
-			RaiseHandlerRegistered(handler);
-			RaiseHandlersChanged();
-			RaiseComponentRegistered(key, handler);
-		}
-
-		protected object ResolveComponent(IHandler handler)
-		{
-			return ResolveComponent(handler, handler.ComponentModel.Service);
-		}
-
-		protected object ResolveComponent(IHandler handler, Type service)
-		{
-			return ResolveComponent(handler, service, null);
-		}
-
-		protected object ResolveComponent(IHandler handler, IDictionary additionalArguments)
-		{
-			return ResolveComponent(handler, handler.ComponentModel.Service, additionalArguments);
-		}
-
-		protected object TryResolveComponent(IHandler handler, Type service, IDictionary additionalArguments)
-		{
-			var prev = currentCreationContext;
-			var context = CreateCreationContext(handler, service, additionalArguments);
-			currentCreationContext = context;
-
-			using (context.ParentResolutionContext(prev))
-			{
-				try
-				{
-					return handler.TryResolve(context);
-				}
-				finally
-				{
-					currentCreationContext = prev;
-				}
-			}
-		}
-
-		protected object ResolveComponent(IHandler handler, Type service, IDictionary additionalArguments)
-		{
-			CreationContext prev = currentCreationContext;
-			CreationContext context = CreateCreationContext(handler, service, additionalArguments);
-			currentCreationContext = context;
-
-			using(context.ParentResolutionContext(prev))
-			{
-				try
-				{
-					return handler.Resolve(context);
-				}
-				finally
-				{
-					currentCreationContext = prev;
-				}
-			}
-		}
-
-		protected CreationContext CreateCreationContext(IHandler handler, Type typeToExtractGenericArguments,
->>>>>>> 5516d072
-		                                                IDictionary additionalArguments)
-		{
-			return new CreationContext(handler, ReleasePolicy, typeToExtractGenericArguments, additionalArguments, ConversionSubSystem);
-		}
-
-<<<<<<< HEAD
-		#endregion
-
-		#region Serialization and Deserialization
-
-#if !SILVERLIGHT
-
-		public void GetObjectData(SerializationInfo info, StreamingContext context)
-		{
-			MemberInfo[] members = FormatterServices.GetSerializableMembers(GetType(), context);
-
-			object[] kernelmembers = FormatterServices.GetObjectData(this, members);
-
-			info.AddValue("members", kernelmembers, typeof(object[]));
-
-			info.AddValue("HandlerRegisteredEvent", GetEventHandlers<HandlerDelegate>(HandlerRegisteredEvent));
-		}
-
-		void IDeserializationCallback.OnDeserialization(object sender)
-		{
-		}
-#endif
-
-		#endregion
-
-		private bool LazyLoadComponent(string key, Type service)
-		{
-			if (key == null && service == null)
-			{
-				throw new ArgumentException("At least one - key or service must not be a null reference.");
-			}
-
-			foreach (var loader in ResolveAll<ILazyComponentLoader>())
-			{
-				var registration = loader.Load(key, service);
-				if (registration != null)
-				{
-					registration.Register(this);
-					return true;
-				}
-			}
-			return false;
-		}
-	}
-}
-=======
-		#endregion
-
-		#region Serialization and Deserialization
-
-#if !SILVERLIGHT
-
-		public void GetObjectData(SerializationInfo info, StreamingContext context)
-		{
-			MemberInfo[] members = FormatterServices.GetSerializableMembers(GetType(), context);
-
-			object[] kernelmembers = FormatterServices.GetObjectData(this, members);
-
-			info.AddValue("members", kernelmembers, typeof(object[]));
-
-			info.AddValue("HandlerRegisteredEvent", GetEventHandlers<HandlerDelegate>(HandlerRegisteredEvent));
-		}
-
-		void IDeserializationCallback.OnDeserialization(object sender)
-		{
-		}
-#endif
-
-		#endregion
-
-		private bool LazyLoadComponent(string key, Type service)
-		{
-			if (key == null && service == null)
-			{
-				throw new ArgumentException("At least one - key or service must not be a null reference.");
-			}
-
-			foreach (var loader in ResolveAll<ILazyComponentLoader>())
-			{
-				var registration = loader.Load(key, service);
-				if (registration != null)
-				{
-					registration.Register(this);
-					return true;
-				}
-			}
-			return false;
-		}
-	}
-}
->>>>>>> 5516d072
+// Copyright 2004-2009 Castle Project - http://www.castleproject.org/
+// 
+// Licensed under the Apache License, Version 2.0 (the "License");
+// you may not use this file except in compliance with the License.
+// You may obtain a copy of the License at
+// 
+//     http://www.apache.org/licenses/LICENSE-2.0
+// 
+// Unless required by applicable law or agreed to in writing, software
+// distributed under the License is distributed on an "AS IS" BASIS,
+// WITHOUT WARRANTIES OR CONDITIONS OF ANY KIND, either express or implied.
+// See the License for the specific language governing permissions and
+// limitations under the License.
+
+namespace Castle.MicroKernel
+{
+	using System;
+	using System.Collections;
+	using System.Collections.Generic;
+	using System.Reflection;
+#if !SILVERLIGHT
+	using System.Runtime.Serialization;
+#endif
+
+	using Castle.Core;
+	using Castle.Core.Internal;
+	using Castle.MicroKernel.ComponentActivator;
+	using Castle.MicroKernel.Context;
+	using Castle.MicroKernel.Handlers;
+	using Castle.MicroKernel.ModelBuilder;
+	using Castle.MicroKernel.Proxy;
+	using Castle.MicroKernel.Registration;
+	using Castle.MicroKernel.Releasers;
+	using Castle.MicroKernel.Resolvers;
+	using Castle.MicroKernel.SubSystems.Configuration;
+	using Castle.MicroKernel.SubSystems.Conversion;
+	using Castle.MicroKernel.SubSystems.Naming;
+	using Castle.MicroKernel.SubSystems.Resource;
+
+
+	/// <summary>
+	/// Default implementation of <see cref="IKernel"/>. 
+	/// This implementation is complete and also support a kernel 
+	/// hierarchy (sub containers).
+	/// </summary>
+#if !SILVERLIGHT
+	[Serializable]
+	public partial class DefaultKernel : MarshalByRefObject, IKernel, IKernelEvents, IDeserializationCallback
+#else
+	public partial class DefaultKernel : IKernel, IKernelEvents
+#endif
+	{
+		#region Fields
+
+		/// <summary>
+		/// The parent kernel, if exists.
+		/// </summary>
+		private IKernel parentKernel;
+
+		/// <summary>
+		/// The implementation of <see cref="IHandlerFactory"/>
+		/// </summary>
+		private readonly IHandlerFactory handlerFactory;
+
+		/// <summary>
+		/// The implementation of <see cref="IComponentModelBuilder"/>
+		/// </summary>
+		private IComponentModelBuilder modelBuilder;
+
+		/// <summary>
+		/// The dependency resolver.
+		/// </summary>
+		private readonly IDependencyResolver resolver;
+
+		/// <summary>
+		/// Implements a policy to control component's
+		/// disposal that the usef forgot.
+		/// </summary>
+		private IReleasePolicy releaserPolicy;
+
+		/// <summary>
+		/// Holds the implementation of <see cref="IProxyFactory"/>
+		/// </summary>
+		private IProxyFactory proxyFactory;
+
+		/// <summary>
+		/// List of <see cref="IFacility"/> registered.
+		/// </summary>
+		private readonly List<IFacility> facilities;
+
+		/// <summary>
+		/// Map of subsystems registered.
+		/// </summary>
+		private readonly Dictionary<string, ISubSystem> subsystems;
+
+		/// <summary>
+		/// List of sub containers.
+		/// </summary>
+		private readonly List<IKernel> childKernels;
+
+		[ThreadStatic]
+		private static CreationContext currentCreationContext;
+		
+		#endregion
+
+		#region Constructors
+
+		/// <summary>
+		/// Constructs a DefaultKernel with no component
+		/// proxy support.
+		/// </summary>
+		public DefaultKernel() : this(new NotSupportedProxyFactory())
+		{
+		}
+
+		/// <summary>
+		/// Constructs a DefaultKernel with the specified
+		/// implementation of <see cref="IProxyFactory"/> and <see cref="IDependencyResolver"/>
+		/// </summary>
+		/// <param name="resolver"></param>
+		/// <param name="proxyFactory"></param>
+		public DefaultKernel(IDependencyResolver resolver, IProxyFactory proxyFactory)
+			: this(proxyFactory)
+		{
+			this.resolver = resolver;
+			this.resolver.Initialize(RaiseDependencyResolving);
+		}
+
+		/// <summary>
+		/// Constructs a DefaultKernel with the specified
+		/// implementation of <see cref="IProxyFactory"/>
+		/// </summary>
+		public DefaultKernel(IProxyFactory proxyFactory)
+		{
+			this.proxyFactory = proxyFactory;
+
+			childKernels = new List<IKernel>();
+			facilities = new List<IFacility>();
+			subsystems = new Dictionary<string, ISubSystem>();
+
+			RegisterSubSystems();
+
+			releaserPolicy = new LifecycledComponentsReleasePolicy();
+			handlerFactory = new DefaultHandlerFactory(this);
+			modelBuilder = new DefaultComponentModelBuilder(this);
+			resolver = new DefaultDependencyResolver(this);
+			resolver.Initialize(RaiseDependencyResolving);
+		}
+		
+#if (!SILVERLIGHT)
+		public DefaultKernel(SerializationInfo info, StreamingContext context)
+		{
+			var members = FormatterServices.GetSerializableMembers(GetType(), context);
+			var kernelmembers = (object[])info.GetValue("members", typeof(object[]));
+
+			FormatterServices.PopulateObjectMembers(this, members, kernelmembers);
+
+			AddHandler(HandlerRegisteredEvent, (Delegate)info.GetValue("HandlerRegisteredEvent", typeof(Delegate)));
+		}
+#endif
+
+		#endregion
+
+		#region Overridables
+
+		protected virtual void RegisterSubSystems()
+		{
+			AddSubSystem(SubSystemConstants.ConfigurationStoreKey,
+						 new DefaultConfigurationStore());
+
+			AddSubSystem(SubSystemConstants.ConversionManagerKey,
+						 new DefaultConversionManager());
+
+			AddSubSystem(SubSystemConstants.NamingKey,
+						 new DefaultNamingSubSystem());
+
+			AddSubSystem(SubSystemConstants.ResourceKey,
+						 new DefaultResourceSubSystem());
+		}
+
+		#endregion
+
+		#region IKernel Members
+
+		/// <summary>
+		/// Registers the components described by the <see cref="ComponentRegistration{S}"/>s
+		/// with the <see cref="IKernel"/>.
+		/// <param name="registrations">The component registrations.</param>
+		/// <returns>The kernel.</returns>
+		/// </summary>
+		public IKernel Register(params IRegistration[] registrations)
+		{
+			if (registrations == null)
+			{
+				throw new ArgumentNullException("registrations");
+			}
+
+			using (OptimizeDependencyResolution())
+			{
+				foreach (var registration in registrations)
+				{
+					registration.Register(this);
+				}
+			}
+
+			return this;
+		}
+
+		/// <summary>
+		/// Returns true if the specified component was
+		/// found and could be removed (i.e. no other component depends on it)
+		/// </summary>
+		/// <param name="key">The component's key</param>
+		/// <returns></returns>
+		public virtual bool RemoveComponent(String key)
+		{
+			if (key == null) throw new ArgumentNullException("key");
+
+			if (!NamingSubSystem.Contains(key))
+			{
+				if (Parent == null)
+				{
+					return false;
+				}
+
+				return Parent.RemoveComponent(key);
+			}
+
+			IHandler handler = GetHandler(key);
+
+			if (handler.ComponentModel.Dependers.Length != 0)
+			{
+				// We can't remove this component as there are
+				// others which depends on it
+
+				return false;
+			}
+
+			NamingSubSystem.UnRegister(key);
+
+			Type service = handler.ComponentModel.Service;
+			IHandler[] assignableHandlers = NamingSubSystem.GetAssignableHandlers(service);
+			if (assignableHandlers.Length > 0)
+			{
+				NamingSubSystem[handler.ComponentModel.Service] = assignableHandlers[0];
+			}
+			else
+			{
+				NamingSubSystem.UnRegister(service);
+			}
+
+			foreach (ComponentModel model in handler.ComponentModel.Dependents)
+			{
+				model.RemoveDepender(handler.ComponentModel);
+			}
+
+			RaiseComponentUnregistered(key, handler);
+
+			DisposeHandler(handler);
+
+			return true;
+		}
+
+		public virtual bool HasComponent(String key)
+		{
+			if (key == null) throw new ArgumentNullException("key");
+
+			if (NamingSubSystem.Contains(key))
+			{
+				return true;
+			}
+
+			if (Parent != null)
+			{
+				return Parent.HasComponent(key);
+			}
+
+			return false;
+		}
+
+		public virtual bool HasComponent(Type serviceType)
+		{
+			if (serviceType == null) throw new ArgumentNullException("serviceType");
+
+			if (NamingSubSystem.Contains(serviceType))
+			{
+				return true;
+			}
+
+			if (serviceType.IsGenericType && NamingSubSystem.Contains(serviceType.GetGenericTypeDefinition()))
+			{
+				return true;
+			}
+
+			if (Parent != null)
+			{
+				return Parent.HasComponent(serviceType);
+			}
+
+			return false;
+		}
+
+		/// <summary>
+		/// Associates objects with a component handler,
+		/// allowing it to use the specified dictionary
+		/// when resolving dependencies
+		/// </summary>
+		/// <param name="service"></param>
+		/// <param name="dependencies"></param>
+		public void RegisterCustomDependencies(Type service, IDictionary dependencies)
+		{
+			IHandler handler = GetHandler(service);
+
+			foreach (DictionaryEntry entry in dependencies)
+			{
+				handler.AddCustomDependencyValue(entry.Key.ToString(), entry.Value);
+			}
+		}
+
+		/// <summary>
+		/// Associates objects with a component handler,
+		/// allowing it to use the specified dictionary
+		/// when resolving dependencies
+		/// </summary>
+		/// <param name="service"></param>
+		/// <param name="dependenciesAsAnonymousType"></param>
+		public void RegisterCustomDependencies(Type service, object dependenciesAsAnonymousType)
+		{
+			RegisterCustomDependencies(service, new ReflectionBasedDictionaryAdapter(dependenciesAsAnonymousType));
+		}
+
+		/// <summary>
+		/// Associates objects with a component handler,
+		/// allowing it to use the specified dictionary
+		/// when resolving dependencies
+		/// </summary>
+		/// <param name="key"></param>
+		/// <param name="dependencies"></param>
+		public void RegisterCustomDependencies(String key, IDictionary dependencies)
+		{
+			IHandler handler = GetHandler(key);
+
+			foreach (DictionaryEntry entry in dependencies)
+			{
+				handler.AddCustomDependencyValue(entry.Key.ToString(), entry.Value);
+			}
+		}
+
+		/// <summary>
+		/// Associates objects with a component handler,
+		/// allowing it to use the specified dictionary
+		/// when resolving dependencies
+		/// </summary>
+		/// <param name="key"></param>
+		/// <param name="dependenciesAsAnonymousType"></param>
+		public void RegisterCustomDependencies(String key, object dependenciesAsAnonymousType)
+		{
+			RegisterCustomDependencies(key, new ReflectionBasedDictionaryAdapter(dependenciesAsAnonymousType));
+		}
+
+		/// <summary>
+		/// Releases a component instance. This allows
+		/// the kernel to execute the proper decomission
+		/// lifecycles on the component instance.
+		/// </summary>
+		/// <param name="instance"></param>
+		public virtual void ReleaseComponent(object instance)
+		{
+			if (ReleasePolicy.HasTrack(instance))
+			{
+				ReleasePolicy.Release(instance);
+			}
+			else
+			{
+				if (Parent != null)
+				{
+					Parent.ReleaseComponent(instance);
+				}
+			}
+		}
+
+		public IHandlerFactory HandlerFactory
+		{
+			get { return handlerFactory; }
+		}
+
+		public IComponentModelBuilder ComponentModelBuilder
+		{
+			get { return modelBuilder; }
+			set { modelBuilder = value; }
+		}
+
+		public IProxyFactory ProxyFactory
+		{
+			get { return proxyFactory; }
+			set { proxyFactory = value; }
+		}
+
+		public virtual IConfigurationStore ConfigurationStore
+		{
+			get { return GetSubSystem(SubSystemConstants.ConfigurationStoreKey) as IConfigurationStore; }
+			set { AddSubSystem(SubSystemConstants.ConfigurationStoreKey, value); }
+		}
+
+		public virtual IHandler GetHandler(String key)
+		{
+			if (key == null) throw new ArgumentNullException("key");
+
+			var handler = NamingSubSystem.GetHandler(key);
+
+			if (handler == null && Parent != null)
+			{
+				handler = WrapParentHandler(Parent.GetHandler(key));
+			}
+
+			return handler;
+		}
+
+		public virtual IHandler GetHandler(Type service)
+		{
+			if (service == null) throw new ArgumentNullException("service");
+
+			IHandler handler = NamingSubSystem.GetHandler(service);
+
+			if (handler == null && service.IsGenericType)
+			{
+				handler = NamingSubSystem.GetHandler(service.GetGenericTypeDefinition());
+			}
+
+			if (handler == null && Parent != null)
+			{
+				handler = WrapParentHandler(Parent.GetHandler(service));
+			}
+
+			return handler;
+		}
+
+		/// <summary>
+		/// Return handlers for components that 
+		/// implements the specified service.
+		/// </summary>
+		/// <param name="service"></param>
+		/// <returns></returns>
+		public virtual IHandler[] GetHandlers(Type service)
+		{
+			var result = NamingSubSystem.GetHandlers(service);
+
+			// a complete generic type, Foo<Bar>, need to check if Foo<T> is registered
+			if (service.IsGenericType && !service.IsGenericTypeDefinition)
+			{
+				IHandler[] genericResult = NamingSubSystem.GetHandlers(service.GetGenericTypeDefinition());
+
+				if (result.Length > 0)
+				{
+					var mergedResult = new IHandler[result.Length + genericResult.Length];
+					result.CopyTo(mergedResult, 0);
+					genericResult.CopyTo(mergedResult, result.Length);
+					result = mergedResult;
+				}
+				else
+				{
+					result = genericResult;
+				}
+			}
+
+			// If a parent kernel exists, we merge both results
+			if (Parent != null)
+			{
+				var parentResult = Parent.GetHandlers(service);
+
+				if (parentResult.Length > 0)
+				{
+					var newResult = new IHandler[result.Length + parentResult.Length];
+					result.CopyTo(newResult, 0);
+					parentResult.CopyTo(newResult, result.Length);
+					result = newResult;
+				}
+			}
+
+			return result;
+		}
+
+		/// <summary>
+		/// Return handlers for components that 
+		/// implements the specified service. 
+		/// The check is made using IsAssignableFrom
+		/// </summary>
+		/// <param name="service"></param>
+		/// <returns></returns>
+		public virtual IHandler[] GetAssignableHandlers(Type service)
+		{
+			IHandler[] result = NamingSubSystem.GetAssignableHandlers(service);
+
+			// If a parent kernel exists, we merge both results
+			if (Parent != null)
+			{
+				IHandler[] parentResult = Parent.GetAssignableHandlers(service);
+
+				if (parentResult.Length > 0)
+				{
+					var newResult = new IHandler[result.Length + parentResult.Length];
+					result.CopyTo(newResult, 0);
+					parentResult.CopyTo(newResult, result.Length);
+					result = newResult;
+				}
+			}
+
+			return result;
+		}
+
+		public virtual IReleasePolicy ReleasePolicy
+		{
+			get { return releaserPolicy; }
+			set { releaserPolicy = value; }
+		}
+
+		public virtual IKernel AddFacility(String key, IFacility facility)
+		{
+			if (key == null) throw new ArgumentNullException("key");
+			if (facility == null) throw new ArgumentNullException("facility");
+
+			facility.Init(this, ConfigurationStore.GetFacilityConfiguration(key));
+
+			facilities.Add(facility);
+			return this;
+		}
+
+		public IKernel AddFacility<T>(String key) where T : IFacility, new()
+		{
+			return AddFacility(key, new T());
+		}
+
+		public IKernel AddFacility<T>(String key, Action<T> onCreate)
+			where T : IFacility, new()
+		{
+			var facility = new T();
+			if (onCreate != null) onCreate(facility);
+			return AddFacility(key, facility);
+		}
+
+		public IKernel AddFacility<T>(String key, Func<T, object> onCreate)
+			where T : IFacility, new()
+		{
+			var facility = new T();
+			if (onCreate != null) onCreate(facility);
+			return AddFacility(key, facility);
+		}
+
+		public IKernel AddFacility<T>() where T : IFacility, new()
+		{
+			return AddFacility<T>(typeof(T).FullName);
+		}
+
+		public IKernel AddFacility<T>(Action<T> onCreate)
+			where T : IFacility, new()
+		{
+			var facility = new T();
+			if (onCreate != null) onCreate(facility);
+			return AddFacility(typeof(T).FullName, facility);
+		}
+
+		public IKernel AddFacility<T>(Func<T, object> onCreate)
+			where T : IFacility, new()
+		{
+			var facility = new T();
+			if (onCreate != null) onCreate(facility);
+			return AddFacility(typeof(T).FullName, facility);
+		}
+
+		/// <summary>
+		/// Returns the facilities registered on the kernel.
+		/// </summary>
+		/// <returns></returns>
+		public virtual IFacility[] GetFacilities()
+		{
+			var list = new IFacility[facilities.Count];
+			facilities.CopyTo(list, 0);
+			return list;
+		}
+
+		public virtual void AddSubSystem(String key, ISubSystem subsystem)
+		{
+			if (key == null) throw new ArgumentNullException("key");
+			if (subsystem == null) throw new ArgumentNullException("subsystem");
+
+			subsystem.Init(this);
+			subsystems[key] = subsystem;
+		}
+
+		public virtual ISubSystem GetSubSystem(String key)
+		{
+			if (key == null) throw new ArgumentNullException("key");
+
+			return subsystems[key];
+		}
+
+		public virtual void AddChildKernel(IKernel childKernel)
+		{
+			if (childKernel == null) throw new ArgumentNullException("childKernel");
+
+			childKernel.Parent = this;
+			childKernels.Add(childKernel);
+		}
+
+		public virtual IKernel Parent
+		{
+			get { return parentKernel; }
+			set
+			{
+				// TODO: should the raise add/removed as child kernel methods be invoked from within the subscriber/unsubscribe methods?
+
+				if (value == null)
+				{
+					if (parentKernel != null)
+					{
+						UnsubscribeFromParentKernel();
+						RaiseRemovedAsChildKernel();
+					}
+
+					parentKernel = null;
+				}
+				else
+				{
+					if ((parentKernel != value) && (parentKernel != null))
+					{
+						throw new KernelException(
+							"You can not change the kernel parent once set, use the RemoveChildKernel and AddChildKernel methods together to achieve this.");
+					}
+					parentKernel = value;
+					SubscribeToParentKernel();
+					RaiseAddedAsChildKernel();
+				}
+			}
+		}
+
+		public IDependencyResolver Resolver
+		{
+			get { return resolver; }
+		}
+
+		public virtual IComponentActivator CreateComponentActivator(ComponentModel model)
+		{
+			if (model == null) throw new ArgumentNullException("model");
+
+			IComponentActivator activator;
+
+			if (model.CustomComponentActivator == null)
+			{
+				activator = new DefaultComponentActivator(model, this,
+				                                          RaiseComponentCreated,
+				                                          RaiseComponentDestroyed);
+			}
+			else
+			{
+				try
+				{
+					activator = ReflectionUtil.CreateInstance<IComponentActivator>(model.CustomComponentActivator,
+					                                                               new object[]
+					                                                               {
+					                                                               	model,
+					                                                               	this,
+					                                                               	new ComponentInstanceDelegate(RaiseComponentCreated)
+					                                                               	,
+					                                                               	new ComponentInstanceDelegate(
+					                                                               		RaiseComponentDestroyed)
+					                                                               });
+				}
+				catch (Exception e)
+				{
+					throw new KernelException("Could not instantiate custom activator", e);
+				}
+			}
+
+			return activator;
+		}
+
+		/// <summary>
+		/// Graph of components and iteractions.
+		/// </summary>
+		public GraphNode[] GraphNodes
+		{
+			get
+			{
+				var nodes = new GraphNode[NamingSubSystem.ComponentCount];
+				var index = 0;
+
+				var handlers = NamingSubSystem.GetHandlers();
+				foreach (var handler in handlers)
+				{
+					nodes[index++] = handler.ComponentModel;
+				}
+
+				return nodes;
+			}
+		}
+
+		public void AddHandlerSelector(IHandlerSelector selector)
+		{
+			NamingSubSystem.AddHandlerSelector(selector);
+		}
+
+		public void RegisterHandlerForwarding(Type forwardedType, string name)
+		{
+			var target = GetHandler(name);
+			if (target == null)
+			{
+				throw new InvalidOperationException("There is no handler named " + name);
+			}
+
+			var handler = HandlerFactory.CreateForwarding(target, forwardedType);
+			RegisterHandler(name + ", ForwardedType=" + forwardedType.FullName, handler);
+		}
+
+		public virtual void RemoveChildKernel(IKernel childKernel)
+		{
+			if (childKernel == null)
+			{
+				throw new ArgumentNullException("childKernel");
+			}
+
+			childKernel.Parent = null;
+			childKernels.Remove(childKernel);
+		}
+
+		#endregion
+
+		#region IServiceProviderEx Members
+
+		/// <summary>
+		/// Gets the service object of the specified type.
+		/// </summary>
+		///
+		/// <returns>
+		/// A service object of type serviceType.
+		/// </returns>
+		///
+		/// <param name="serviceType">An object that specifies the type of service object to get. </param>
+		public object GetService(Type serviceType)
+		{
+			if (!HasComponent(serviceType) && !LazyLoadComponent(null, serviceType))
+			{
+				return null;
+			}
+
+			return Resolve(serviceType);
+		}
+
+		/// <summary>
+		/// Gets the service object of the specified type.
+		/// </summary>
+		///
+		/// <returns>
+		/// A service object of type serviceType.
+		/// </returns>
+		public T GetService<T>() where T : class
+		{
+			return (T)GetService(typeof(T));
+		}
+
+		#endregion
+
+		#region IDisposable Members
+
+		/// <summary>
+		/// Starts the process of component disposal.
+		/// </summary>
+		public virtual void Dispose()
+		{
+			DisposeSubKernels();
+			TerminateFacilities();
+			DisposeComponentsInstancesWithinTracker();
+			DisposeHandlers();
+			UnsubscribeFromParentKernel();
+		}
+
+		private void TerminateFacilities()
+		{
+			foreach (IFacility facility in facilities)
+			{
+				facility.Terminate();
+			}
+		}
+
+		private void DisposeHandlers()
+		{
+			GraphNode[] nodes = GraphNodes;
+			IVertex[] vertices = TopologicalSortAlgo.Sort(nodes);
+
+			for (int i = 0; i < vertices.Length; i++)
+			{
+				var model = (ComponentModel)vertices[i];
+
+				// Prevent the removal of a component that belongs 
+				// to other container
+				if (!NamingSubSystem.Contains(model.Name)) continue;
+
+				RemoveComponent(model.Name);
+			}
+		}
+
+		private void UnsubscribeFromParentKernel()
+		{
+			if (parentKernel == null)
+			{
+				return;
+			}
+
+			parentKernel.HandlerRegistered -= HandlerRegisteredOnParentKernel;
+			parentKernel.HandlersChanged -= HandlersChangedOnParentKernel;
+			parentKernel.ComponentRegistered -= RaiseComponentRegistered;
+			parentKernel.ComponentUnregistered -= RaiseComponentUnregistered;
+		}
+
+		private void SubscribeToParentKernel()
+		{
+			if (parentKernel == null)
+			{
+				return;
+			}
+
+			parentKernel.HandlerRegistered += HandlerRegisteredOnParentKernel;
+			parentKernel.HandlersChanged += HandlersChangedOnParentKernel;
+			parentKernel.ComponentRegistered += RaiseComponentRegistered;
+			parentKernel.ComponentUnregistered += RaiseComponentUnregistered;
+		}
+
+		private void HandlersChangedOnParentKernel(ref bool changed)
+		{
+			RaiseHandlersChanged();
+		}
+
+		private void HandlerRegisteredOnParentKernel(IHandler handler, ref bool stateChanged)
+		{
+			RaiseHandlerRegistered(handler);
+		}
+
+		private void DisposeComponentsInstancesWithinTracker()
+		{
+			ReleasePolicy.Dispose();
+		}
+
+		private void DisposeSubKernels()
+		{
+			foreach (IKernel childKernel in childKernels)
+			{
+				childKernel.Dispose();
+			}
+		}
+
+		protected void DisposeHandler(IHandler handler)
+		{
+			if (handler == null) return;
+
+			if (handler is IDisposable)
+			{
+				((IDisposable)handler).Dispose();
+			}
+		}
+
+		#endregion
+
+		#region Protected members
+
+		protected IConversionManager ConversionSubSystem
+		{
+			get { return GetSubSystem(SubSystemConstants.ConversionManagerKey) as IConversionManager; }
+		}
+
+		protected virtual IHandler WrapParentHandler(IHandler parentHandler)
+		{
+			if (parentHandler == null) return null;
+
+			var handler = new ParentHandlerWithChildResolver(parentHandler, Resolver);
+			handler.Init(this);
+			return handler;
+		}
+
+		protected INamingSubSystem NamingSubSystem
+		{
+			get { return GetSubSystem(SubSystemConstants.NamingKey) as INamingSubSystem; }
+		}
+
+		protected void RegisterHandler(String key, IHandler handler)
+		{
+			RegisterHandler(key, handler, false);
+		}
+
+		protected void RegisterHandler(String key, IHandler handler, bool skipRegistration)
+		{
+			if (!skipRegistration)
+			{
+				NamingSubSystem.Register(key, handler);
+			}
+
+			RaiseHandlerRegistered(handler);
+			RaiseHandlersChanged();
+			RaiseComponentRegistered(key, handler);
+		}
+
+		protected object ResolveComponent(IHandler handler)
+		{
+			return ResolveComponent(handler, handler.ComponentModel.Service);
+		}
+
+		protected object ResolveComponent(IHandler handler, Type service)
+		{
+			return ResolveComponent(handler, service, null);
+		}
+
+		protected object ResolveComponent(IHandler handler, IDictionary additionalArguments)
+		{
+			return ResolveComponent(handler, handler.ComponentModel.Service, additionalArguments);
+		}
+
+		protected object TryResolveComponent(IHandler handler, Type service, IDictionary additionalArguments)
+		{
+			var prev = currentCreationContext;
+			var context = CreateCreationContext(handler, service, additionalArguments);
+			currentCreationContext = context;
+
+			using (context.ParentResolutionContext(prev))
+			{
+				try
+				{
+					return handler.TryResolve(context);
+				}
+				finally
+				{
+					currentCreationContext = prev;
+				}
+			}
+		}
+
+		protected object ResolveComponent(IHandler handler, Type service, IDictionary additionalArguments)
+		{
+			CreationContext prev = currentCreationContext;
+			CreationContext context = CreateCreationContext(handler, service, additionalArguments);
+			currentCreationContext = context;
+
+			using(context.ParentResolutionContext(prev))
+			{
+				try
+				{
+					return handler.Resolve(context);
+				}
+				finally
+				{
+					currentCreationContext = prev;
+				}
+			}
+		}
+
+		protected CreationContext CreateCreationContext(IHandler handler, Type typeToExtractGenericArguments,
+		                                                IDictionary additionalArguments)
+		{
+			return new CreationContext(handler, ReleasePolicy, typeToExtractGenericArguments, additionalArguments, ConversionSubSystem);
+		}
+
+		#endregion
+
+		#region Serialization and Deserialization
+
+#if !SILVERLIGHT
+
+		public void GetObjectData(SerializationInfo info, StreamingContext context)
+		{
+			MemberInfo[] members = FormatterServices.GetSerializableMembers(GetType(), context);
+
+			object[] kernelmembers = FormatterServices.GetObjectData(this, members);
+
+			info.AddValue("members", kernelmembers, typeof(object[]));
+
+			info.AddValue("HandlerRegisteredEvent", GetEventHandlers<HandlerDelegate>(HandlerRegisteredEvent));
+		}
+
+		void IDeserializationCallback.OnDeserialization(object sender)
+		{
+		}
+#endif
+
+		#endregion
+
+		private bool LazyLoadComponent(string key, Type service)
+		{
+			if (key == null && service == null)
+			{
+				throw new ArgumentException("At least one - key or service must not be a null reference.");
+			}
+
+			foreach (var loader in ResolveAll<ILazyComponentLoader>())
+			{
+				var registration = loader.Load(key, service);
+				if (registration != null)
+				{
+					registration.Register(this);
+					return true;
+				}
+			}
+			return false;
+		}
+	}
+}