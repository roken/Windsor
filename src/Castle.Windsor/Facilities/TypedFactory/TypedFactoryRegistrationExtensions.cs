--- conflicted
+++ resolved
@@ -1,224 +1,200 @@
-﻿// Copyright 2004-2011 Castle Project - http://www.castleproject.org/
-// 
-// Licensed under the Apache License, Version 2.0 (the "License");
-// you may not use this file except in compliance with the License.
-// You may obtain a copy of the License at
-// 
-//     http://www.apache.org/licenses/LICENSE-2.0
-// 
-// Unless required by applicable law or agreed to in writing, software
-// distributed under the License is distributed on an "AS IS" BASIS,
-// WITHOUT WARRANTIES OR CONDITIONS OF ANY KIND, either express or implied.
-// See the License for the specific language governing permissions and
-// limitations under the License.
-
-namespace Castle.Facilities.TypedFactory
-{
-	using System;
-	using System.Diagnostics;
-	using System.Linq;
-
-	using Castle.Core;
-	using Castle.DynamicProxy;
-	using Castle.Facilities.TypedFactory.Internal;
-	using Castle.MicroKernel;
-	using Castle.MicroKernel.Registration;
-
-	public static class TypedFactoryRegistrationExtensions
-	{
-		/// <summary>
-		///   Marks the component as typed factory.
-		/// </summary>
-		/// <typeparam name = "TFactoryInterface"></typeparam>
-		/// <param name = "registration"></param>
-		/// <returns></returns>
-		/// <remarks>
-		///   Only interfaces are legal to use as typed factories. Methods with out parameters are not allowed.
-		///   When registering component as typed factory no implementation should be provided (in case there is any it will be ignored).
-		///   Typed factories rely on <see cref = "IInterceptorSelector" /> set internally, so users should not set interceptor selectors explicitly;
-		///   otherwise the factory will not function correctly.
-		/// </remarks>
-		public static ComponentRegistration<TFactoryInterface> AsFactory<TFactoryInterface>(this ComponentRegistration<TFactoryInterface> registration)
-		{
-			return AsFactory(registration, null);
-		}
-
-		/// <summary>
-		///   Marks the component as typed factory.
-		/// </summary>
-		/// <typeparam name = "TFactoryInterface"></typeparam>
-		/// <param name = "registration"></param>
-		/// <param name = "configuration"></param>
-		/// <returns></returns>
-		/// <remarks>
-		///   Only interfaces are legal to use as typed factories. Methods with out parameters are not allowed.
-		///   When registering component as typed factory no implementation should be provided (in case there is any it will be ignored).
-		///   Typed factories rely on <see cref = "IInterceptorSelector" /> set internally, so users should not set interceptor selectors explicitly;
-		///   otherwise the factory will not function correctly.
-		/// </remarks>
-		public static ComponentRegistration<TFactoryInterface> AsFactory<TFactoryInterface>(this ComponentRegistration<TFactoryInterface> registration,
-		                                                                                    Action<TypedFactoryConfiguration> configuration)
-		{
-			if (registration == null)
-			{
-				throw new ArgumentNullException("registration");
-			}
-			var classServices = registration.Services.TakeWhile(s => s.IsClass).ToArray();
-<<<<<<< HEAD
-			if (classServices.Length == 0)
-			{
-				Debug.Assert(registration.Services.Count > 0, "registration.services.Count > 0");
-				return RegisterInterfaceBasedFactory(registration, configuration);
-			}
-			if (classServices.Length != 1)
-=======
-			if (classServices.Any() == false)
-			{
-				Debug.Assert(registration.Services.Count() > 0, "registration.Services.Count > 0");
-				return RegisterInterfaceBasedFactory(registration, configuration);
-			}
-			if (classServices.Count() != 1)
->>>>>>> 319cf5e0
-			{
-				throw new ComponentRegistrationException(
-					"This component can not be used as typed factory because it exposes more than one class service. Only component exposing single depegate, or interfaces can be used as typed factories.");
-			}
-<<<<<<< HEAD
-			var classService = classServices[0];
-			if (classService.BaseType == typeof(MulticastDelegate))
-			{
-				if (registration.Services.Count == 1)
-=======
-			var classService = classServices.Single();
-			if (classService.BaseType == typeof(MulticastDelegate))
-			{
-				if (registration.ServicesCount == 1) // the delegate is the only service we expose
->>>>>>> 319cf5e0
-				{
-					return RegisterDelegateBasedFactory(registration, configuration, classService);
-				}
-				throw new ComponentRegistrationException(
-					string.Format(
-<<<<<<< HEAD
-						"Type {0} is a delegate, however the component has also {1} inteface(s) specified as it's service. Delegate-based typed factories can't expose any additional services.",
-						classService, registration.Services.Count - 1));
-=======
-						"Type {0} is a delegate, however the component has also {1} inteface(s) specified as its service. Delegate-based typed factories can't expose any additional services.",
-						classService.Name, registration.ServicesCount - 1));
->>>>>>> 319cf5e0
-			}
-
-			throw new ComponentRegistrationException(
-				string.Format(
-					"Type {0} is not an interface nor a delegate. Only interfaces and delegates may be used as typed factories.",
-					classService.Name));
-		}
-
-		private static ComponentRegistration<TFactory> AttachConfiguration<TFactory>(ComponentRegistration<TFactory> componentRegistration,
-		                                                                             Action<TypedFactoryConfiguration> configuration,
-		                                                                             string defaultComponentSelectorKey)
-		{
-			var selectorReference = GetSelectorReference(configuration, defaultComponentSelectorKey);
-			componentRegistration.AddDescriptor(new ReferenceDependencyDescriptor<TFactory>(selectorReference));
-			if (IsAnyServiceOpenGeneric(componentRegistration))
-			{
-				componentRegistration.AddAttributeDescriptor(TypedFactoryFacility.IsFactoryKey, "true");
-			}
-			else
-			{
-				componentRegistration.AddDescriptor(new FactoryCacheDescriptor<TFactory>());
-			}
-			return componentRegistration.DynamicParameters((k, c, d) =>
-			{
-				var selector = selectorReference.Resolve(k, c);
-				d.Insert(selector);
-				return k2 => k2.ReleaseComponent(selector);
-			});
-		}
-
-		private static ComponentRegistration<TFactory> AttachFactoryInterceptor<TFactory>(ComponentRegistration<TFactory> registration)
-		{
-			return registration.Interceptors(new InterceptorReference(TypedFactoryFacility.InterceptorKey)).Last;
-		}
-
-		private static IReference<ITypedFactoryComponentSelector> GetSelectorReference(Action<TypedFactoryConfiguration> configuration,
-		                                                                               string defaultComponentSelectorKey)
-		{
-			var factoryConfiguration = new TypedFactoryConfiguration(defaultComponentSelectorKey);
-
-			if (configuration != null)
-			{
-				configuration.Invoke(factoryConfiguration);
-			}
-			return factoryConfiguration.Reference;
-		}
-
-		private static bool HasOutArguments(Type serviceType)
-		{
-			return serviceType.GetMethods().Any(m => m.GetParameters().Any(p => p.IsOut));
-		}
-
-		private static bool IsAnyServiceOpenGeneric<TFactory>(ComponentRegistration<TFactory> componentRegistration)
-		{
-			if (componentRegistration.Services.Any(i => i.ContainsGenericParameters))
-			{
-				return true;
-			}
-			return false;
-		}
-
-		private static ComponentRegistration<TDelegate> RegisterDelegateBasedFactory<TDelegate>(ComponentRegistration<TDelegate> registration, Action<TypedFactoryConfiguration> configuration, Type delegateType)
-		{
-<<<<<<< HEAD
-			var delegateType = registration.Services.Single();
-=======
->>>>>>> 319cf5e0
-			if (HasOutArguments(delegateType))
-			{
-				throw new ComponentRegistrationException(
-					string.Format("Delegate type {0} can not be used as typed factory because it has 'out' arguments.",
-					              delegateType));
-			}
-			var invoke = DelegateFactory.ExtractInvokeMethod(delegateType);
-			if (invoke == null)
-			{
-				throw new ComponentRegistrationException(
-					string.Format("Delegate type {0} can not be used as typed factory because it has void return type.",
-					              delegateType));
-			}
-			var settings = new TypedFactoryConfiguration(TypedFactoryFacility.DefaultDelegateSelectorKey);
-			if (configuration != null)
-			{
-				configuration.Invoke(settings);
-			}
-
-			var componentRegistration = AttachFactoryInterceptor(registration);
-			componentRegistration.UsingFactoryMethod((k, m, c) =>
-			{
-				var delegateProxyFactory = k.Resolve<IProxyFactoryExtension>(TypedFactoryFacility.DelegateProxyFactoryKey,
-				                                                             new Arguments()
-				                                                             	.Insert("targetDelegateType", delegateType));
-				var @delegate = k.ProxyFactory.Create(delegateProxyFactory, k, m, c);
-				k.ReleaseComponent(delegateProxyFactory);
-				return (TDelegate)@delegate;
-			});
-			return AttachConfiguration(componentRegistration, configuration, TypedFactoryFacility.DefaultDelegateSelectorKey);
-		}
-
-		private static ComponentRegistration<TFactoryInterface> RegisterInterfaceBasedFactory<TFactoryInterface>(
-			ComponentRegistration<TFactoryInterface> registration, Action<TypedFactoryConfiguration> configuration)
-		{
-			foreach (var serviceType in registration.Services)
-			{
-				Debug.Assert(serviceType.IsInterface, "serviceType.IsInterface");
-				if (HasOutArguments(serviceType))
-				{
-					throw new ComponentRegistrationException(
-						string.Format("Type {0} can not be used as typed factory because it has methods with 'out' arguments.", serviceType));
-				}
-			}
-			var componentRegistration = AttachFactoryInterceptor(registration);
-			return AttachConfiguration(componentRegistration, configuration, TypedFactoryFacility.DefaultInterfaceSelectorKey);
-		}
-	}
+﻿// Copyright 2004-2011 Castle Project - http://www.castleproject.org/
+// 
+// Licensed under the Apache License, Version 2.0 (the "License");
+// you may not use this file except in compliance with the License.
+// You may obtain a copy of the License at
+// 
+//     http://www.apache.org/licenses/LICENSE-2.0
+// 
+// Unless required by applicable law or agreed to in writing, software
+// distributed under the License is distributed on an "AS IS" BASIS,
+// WITHOUT WARRANTIES OR CONDITIONS OF ANY KIND, either express or implied.
+// See the License for the specific language governing permissions and
+// limitations under the License.
+
+namespace Castle.Facilities.TypedFactory
+{
+	using System;
+	using System.Diagnostics;
+	using System.Linq;
+
+	using Castle.Core;
+	using Castle.DynamicProxy;
+	using Castle.Facilities.TypedFactory.Internal;
+	using Castle.MicroKernel;
+	using Castle.MicroKernel.Registration;
+
+	public static class TypedFactoryRegistrationExtensions
+	{
+		/// <summary>
+		///   Marks the component as typed factory.
+		/// </summary>
+		/// <typeparam name = "TFactoryInterface"></typeparam>
+		/// <param name = "registration"></param>
+		/// <returns></returns>
+		/// <remarks>
+		///   Only interfaces are legal to use as typed factories. Methods with out parameters are not allowed.
+		///   When registering component as typed factory no implementation should be provided (in case there is any it will be ignored).
+		///   Typed factories rely on <see cref = "IInterceptorSelector" /> set internally, so users should not set interceptor selectors explicitly;
+		///   otherwise the factory will not function correctly.
+		/// </remarks>
+		public static ComponentRegistration<TFactoryInterface> AsFactory<TFactoryInterface>(this ComponentRegistration<TFactoryInterface> registration)
+		{
+			return AsFactory(registration, null);
+		}
+
+		/// <summary>
+		///   Marks the component as typed factory.
+		/// </summary>
+		/// <typeparam name = "TFactoryInterface"></typeparam>
+		/// <param name = "registration"></param>
+		/// <param name = "configuration"></param>
+		/// <returns></returns>
+		/// <remarks>
+		///   Only interfaces are legal to use as typed factories. Methods with out parameters are not allowed.
+		///   When registering component as typed factory no implementation should be provided (in case there is any it will be ignored).
+		///   Typed factories rely on <see cref = "IInterceptorSelector" /> set internally, so users should not set interceptor selectors explicitly;
+		///   otherwise the factory will not function correctly.
+		/// </remarks>
+		public static ComponentRegistration<TFactoryInterface> AsFactory<TFactoryInterface>(this ComponentRegistration<TFactoryInterface> registration,
+		                                                                                    Action<TypedFactoryConfiguration> configuration)
+		{
+			if (registration == null)
+			{
+				throw new ArgumentNullException("registration");
+			}
+			var classServices = registration.Services.TakeWhile(s => s.IsClass).ToArray();
+			if (classServices.Any() == false)
+			{
+				Debug.Assert(registration.Services.Count() > 0, "registration.Services.Count > 0");
+				return RegisterInterfaceBasedFactory(registration, configuration);
+			}
+			if (classServices.Count() != 1)
+			{
+				throw new ComponentRegistrationException(
+					"This component can not be used as typed factory because it exposes more than one class service. Only component exposing single depegate, or interfaces can be used as typed factories.");
+			}
+			var classService = classServices.Single();
+			if (classService.BaseType == typeof(MulticastDelegate))
+			{
+				if (registration.ServicesCount == 1) // the delegate is the only service we expose
+				{
+					return RegisterDelegateBasedFactory(registration, configuration, classService);
+				}
+				throw new ComponentRegistrationException(
+					string.Format(
+						"Type {0} is a delegate, however the component has also {1} inteface(s) specified as its service. Delegate-based typed factories can't expose any additional services.",
+						classService.Name, registration.ServicesCount - 1));
+			}
+
+			throw new ComponentRegistrationException(
+				string.Format(
+					"Type {0} is not an interface nor a delegate. Only interfaces and delegates may be used as typed factories.",
+					classService.Name));
+		}
+
+		private static ComponentRegistration<TFactory> AttachConfiguration<TFactory>(ComponentRegistration<TFactory> componentRegistration,
+		                                                                             Action<TypedFactoryConfiguration> configuration,
+		                                                                             string defaultComponentSelectorKey)
+		{
+			var selectorReference = GetSelectorReference(configuration, defaultComponentSelectorKey);
+			componentRegistration.AddDescriptor(new ReferenceDependencyDescriptor<TFactory>(selectorReference));
+			if (IsAnyServiceOpenGeneric(componentRegistration))
+			{
+				componentRegistration.AddAttributeDescriptor(TypedFactoryFacility.IsFactoryKey, "true");
+			}
+			else
+			{
+				componentRegistration.AddDescriptor(new FactoryCacheDescriptor<TFactory>());
+			}
+			return componentRegistration.DynamicParameters((k, c, d) =>
+			{
+				var selector = selectorReference.Resolve(k, c);
+				d.Insert(selector);
+				return k2 => k2.ReleaseComponent(selector);
+			});
+		}
+
+		private static ComponentRegistration<TFactory> AttachFactoryInterceptor<TFactory>(ComponentRegistration<TFactory> registration)
+		{
+			return registration.Interceptors(new InterceptorReference(TypedFactoryFacility.InterceptorKey)).Last;
+		}
+
+		private static IReference<ITypedFactoryComponentSelector> GetSelectorReference(Action<TypedFactoryConfiguration> configuration,
+		                                                                               string defaultComponentSelectorKey)
+		{
+			var factoryConfiguration = new TypedFactoryConfiguration(defaultComponentSelectorKey);
+
+			if (configuration != null)
+			{
+				configuration.Invoke(factoryConfiguration);
+			}
+			return factoryConfiguration.Reference;
+		}
+
+		private static bool HasOutArguments(Type serviceType)
+		{
+			return serviceType.GetMethods().Any(m => m.GetParameters().Any(p => p.IsOut));
+		}
+
+		private static bool IsAnyServiceOpenGeneric<TFactory>(ComponentRegistration<TFactory> componentRegistration)
+		{
+			if (componentRegistration.Services.Any(i => i.ContainsGenericParameters))
+			{
+				return true;
+			}
+			return false;
+		}
+
+		private static ComponentRegistration<TDelegate> RegisterDelegateBasedFactory<TDelegate>(ComponentRegistration<TDelegate> registration,
+		                                                                                        Action<TypedFactoryConfiguration> configuration, Type delegateType)
+		{
+			if (HasOutArguments(delegateType))
+			{
+				throw new ComponentRegistrationException(
+					string.Format("Delegate type {0} can not be used as typed factory because it has 'out' arguments.",
+					              delegateType));
+			}
+			var invoke = DelegateFactory.ExtractInvokeMethod(delegateType);
+			if (invoke == null)
+			{
+				throw new ComponentRegistrationException(
+					string.Format("Delegate type {0} can not be used as typed factory because it has void return type.",
+					              delegateType));
+			}
+			var settings = new TypedFactoryConfiguration(TypedFactoryFacility.DefaultDelegateSelectorKey);
+			if (configuration != null)
+			{
+				configuration.Invoke(settings);
+			}
+
+			var componentRegistration = AttachFactoryInterceptor(registration);
+			componentRegistration.UsingFactoryMethod((k, m, c) =>
+			{
+				var delegateProxyFactory = k.Resolve<IProxyFactoryExtension>(TypedFactoryFacility.DelegateProxyFactoryKey,
+				                                                             new Arguments()
+				                                                             	.Insert("targetDelegateType", delegateType));
+				var @delegate = k.ProxyFactory.Create(delegateProxyFactory, k, m, c);
+				k.ReleaseComponent(delegateProxyFactory);
+				return (TDelegate)@delegate;
+			});
+			return AttachConfiguration(componentRegistration, configuration, TypedFactoryFacility.DefaultDelegateSelectorKey);
+		}
+
+		private static ComponentRegistration<TFactoryInterface> RegisterInterfaceBasedFactory<TFactoryInterface>(
+			ComponentRegistration<TFactoryInterface> registration, Action<TypedFactoryConfiguration> configuration)
+		{
+			foreach (var serviceType in registration.Services)
+			{
+				Debug.Assert(serviceType.IsInterface, "serviceType.IsInterface");
+				if (HasOutArguments(serviceType))
+				{
+					throw new ComponentRegistrationException(
+						string.Format("Type {0} can not be used as typed factory because it has methods with 'out' arguments.", serviceType));
+				}
+			}
+			var componentRegistration = AttachFactoryInterceptor(registration);
+			return AttachConfiguration(componentRegistration, configuration, TypedFactoryFacility.DefaultInterfaceSelectorKey);
+		}
+	}
 }