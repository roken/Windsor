--- conflicted
+++ resolved
@@ -1,142 +1,138 @@
-// Copyright 2004-2009 Castle Project - http://www.castleproject.org/
-// 
-// Licensed under the Apache License, Version 2.0 (the "License");
-// you may not use this file except in compliance with the License.
-// You may obtain a copy of the License at
-// 
-//     http://www.apache.org/licenses/LICENSE-2.0
-// 
-// Unless required by applicable law or agreed to in writing, software
-// distributed under the License is distributed on an "AS IS" BASIS,
-// WITHOUT WARRANTIES OR CONDITIONS OF ANY KIND, either express or implied.
-// See the License for the specific language governing permissions and
-// limitations under the License.
-
-namespace Castle.Windsor.Tests
-{
-	using Castle.Core;
-	using Castle.MicroKernel.Registration;
-
-	using NUnit.Framework;
-
-	[PerThread]
-	public class R
-	{
-	}
-
-	public interface IC
-	{
-		IN N { get; set; }
-	}
-
-	public class CImpl : IC
-	{
-		private R _r = null;
-
-		public R R
-		{
-			set { _r = value; }
-		}
-
-		public CImpl()
-		{
-			N = null;
-		}
-
-		public IN N { get; set; }
-	}
-
-	public interface IN
-	{
-		IS CS { get; }
-	}
-
-	[Transient]
-	public class DN : IN
-	{
-		private IWM vm;
-		private ISP sp;
-
-		public IS CS { get; private set; }
-
-		public DN(IWM vm, ISP sp)
-		{
-			this.vm = vm;
-			this.sp = sp;
-			CS = new BS();
-		}
-	}
-
-	public interface IWM
-	{
-		void A(IN n);
-	}
-
-	public class WM : IWM
-	{
-		public void A(IN n)
-		{
-			//...
-		}
-	}
-
-	public interface IS
-	{
-		ISP SP { get; set; }
-	}
-
-	[Transient]
-	public class BS : IS
-	{
-		private ISP _sp = null;
-
-		public ISP SP
-		{
-			get { return _sp; }
-			set { _sp = value; }
-		}
-	}
-
-	public interface ISP
-	{
-		void Save(IS s);
-	}
-
-	public class SP : ISP
-	{
-		public void Save(IS s)
-		{
-		}
-	}
-
-	[TestFixture]
-	public class ContainerProblem2
-	{
-		[Test]
-		public void CausesStackOverflow()
-		{
-			IWindsorContainer container = new WindsorContainer();
-
-			container.Register(Component.For(typeof(IS)).ImplementedBy(typeof(BS)).Named("BS"));
-			container.Register(Component.For(typeof(IC)).ImplementedBy(typeof(CImpl)).Named("C"));
-			container.Register(Component.For(typeof(IWM)).ImplementedBy(typeof(WM)).Named("WM"));
-			container.Register(Component.For(typeof(ISP)).ImplementedBy(typeof(SP)).Named("SP"));
-
-			//TODO: dead code - why is it here?
-			// ComponentModel model = new ComponentModel("R", typeof(R), typeof(R));
-			// model.LifestyleType = LifestyleType.Custom;
-			// model.CustomLifestyle = typeof(PerThreadLifestyleManager);
-
-			// container.Kernel.AddCustomComponent(model);
-			// container.Kernel.AddComponent("R", typeof(R), LifestyleType.Thread);
-			container.Kernel.Register(Component.For(typeof(R)).Named("R"));
-
-<<<<<<< HEAD
-			IC c = container.Resolve<IC>("C");
-=======
-			IC c = container.Resolve("C") as IC;
->>>>>>> 6b7a8a47
-			Assert.IsNotNull(c);
-		}
-	}
-}+// Copyright 2004-2009 Castle Project - http://www.castleproject.org/
+// 
+// Licensed under the Apache License, Version 2.0 (the "License");
+// you may not use this file except in compliance with the License.
+// You may obtain a copy of the License at
+// 
+//     http://www.apache.org/licenses/LICENSE-2.0
+// 
+// Unless required by applicable law or agreed to in writing, software
+// distributed under the License is distributed on an "AS IS" BASIS,
+// WITHOUT WARRANTIES OR CONDITIONS OF ANY KIND, either express or implied.
+// See the License for the specific language governing permissions and
+// limitations under the License.
+
+namespace Castle.Windsor.Tests
+{
+	using Castle.Core;
+	using Castle.MicroKernel.Registration;
+
+	using NUnit.Framework;
+
+	[PerThread]
+	public class R
+	{
+	}
+
+	public interface IC
+	{
+		IN N { get; set; }
+	}
+
+	public class CImpl : IC
+	{
+		private R _r = null;
+
+		public R R
+		{
+			set { _r = value; }
+		}
+
+		public CImpl()
+		{
+			N = null;
+		}
+
+		public IN N { get; set; }
+	}
+
+	public interface IN
+	{
+		IS CS { get; }
+	}
+
+	[Transient]
+	public class DN : IN
+	{
+		private IWM vm;
+		private ISP sp;
+
+		public IS CS { get; private set; }
+
+		public DN(IWM vm, ISP sp)
+		{
+			this.vm = vm;
+			this.sp = sp;
+			CS = new BS();
+		}
+	}
+
+	public interface IWM
+	{
+		void A(IN n);
+	}
+
+	public class WM : IWM
+	{
+		public void A(IN n)
+		{
+			//...
+		}
+	}
+
+	public interface IS
+	{
+		ISP SP { get; set; }
+	}
+
+	[Transient]
+	public class BS : IS
+	{
+		private ISP _sp = null;
+
+		public ISP SP
+		{
+			get { return _sp; }
+			set { _sp = value; }
+		}
+	}
+
+	public interface ISP
+	{
+		void Save(IS s);
+	}
+
+	public class SP : ISP
+	{
+		public void Save(IS s)
+		{
+		}
+	}
+
+	[TestFixture]
+	public class ContainerProblem2
+	{
+		[Test]
+		public void CausesStackOverflow()
+		{
+			IWindsorContainer container = new WindsorContainer();
+
+			container.Register(Component.For(typeof(IS)).ImplementedBy(typeof(BS)).Named("BS"));
+			container.Register(Component.For(typeof(IC)).ImplementedBy(typeof(CImpl)).Named("C"));
+			container.Register(Component.For(typeof(IWM)).ImplementedBy(typeof(WM)).Named("WM"));
+			container.Register(Component.For(typeof(ISP)).ImplementedBy(typeof(SP)).Named("SP"));
+
+			//TODO: dead code - why is it here?
+			// ComponentModel model = new ComponentModel("R", typeof(R), typeof(R));
+			// model.LifestyleType = LifestyleType.Custom;
+			// model.CustomLifestyle = typeof(PerThreadLifestyleManager);
+
+			// container.Kernel.AddCustomComponent(model);
+			// container.Kernel.AddComponent("R", typeof(R), LifestyleType.Thread);
+			container.Kernel.Register(Component.For(typeof(R)).Named("R"));
+
+			IC c = container.Resolve<IC>("C");
+			Assert.IsNotNull(c);
+		}
+	}
+}