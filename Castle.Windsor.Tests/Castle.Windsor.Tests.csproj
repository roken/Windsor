﻿<?xml version="1.0" encoding="utf-8"?>
<Project DefaultTargets="Build" xmlns="http://schemas.microsoft.com/developer/msbuild/2003" ToolsVersion="4.0">
  <PropertyGroup>
    <RootPath Condition=" '$(RootPath)' == '' ">$(MSBuildProjectDirectory)\..\..</RootPath>
    <TargetFrameworkVersion>v4.0</TargetFrameworkVersion>
  </PropertyGroup>
  <PropertyGroup>
    <Configuration Condition=" '$(Configuration)' == '' ">NET40-Debug</Configuration>
    <Platform Condition=" '$(Platform)' == '' ">AnyCPU</Platform>
    <ProductVersion>9.0.30729</ProductVersion>
    <SchemaVersion>2.0</SchemaVersion>
    <ProjectGuid>{CB3A30A6-56D4-4F4F-9AEF-DA55E1FF6D74}</ProjectGuid>
    <OutputType>Library</OutputType>
    <AppDesignerFolder>Properties</AppDesignerFolder>
    <RootNamespace>CastleTests</RootNamespace>
    <AssemblyName>Castle.Windsor.Tests</AssemblyName>
    <SignAssembly>true</SignAssembly>
    <AssemblyOriginatorKeyFile>..\..\buildscripts\CastleKey.snk</AssemblyOriginatorKeyFile>
    <FileUpgradeFlags>
    </FileUpgradeFlags>
    <TargetFrameworkVersion Condition="$(TargetFrameworkVersion)==''">v4.0</TargetFrameworkVersion>
  </PropertyGroup>
  <PropertyGroup Condition=" '$(Configuration)|$(Platform)' == 'NET40-Debug|AnyCPU' ">
    <TargetFrameworkProfile>
    </TargetFrameworkProfile>
    <DebugSymbols>true</DebugSymbols>
    <DebugType>full</DebugType>
    <Optimize>false</Optimize>
    <OutputPath>bin\NET40-Debug\</OutputPath>
    <DefineConstants>TRACE;DEBUG;NET NET40</DefineConstants>
    <ErrorReport>prompt</ErrorReport>
    <WarningLevel>4</WarningLevel>
    <TreatWarningsAsErrors>true</TreatWarningsAsErrors>
  </PropertyGroup>
  <PropertyGroup Condition=" '$(Configuration)|$(Platform)' == 'NET40-Release|AnyCPU' ">
    <TargetFrameworkProfile>
    </TargetFrameworkProfile>
    <DebugType>pdbonly</DebugType>
    <Optimize>true</Optimize>
    <OutputPath>bin\NET40-Release\</OutputPath>
    <DefineConstants>TRACE;DOTNET DOTNET40</DefineConstants>
    <ErrorReport>prompt</ErrorReport>
    <WarningLevel>4</WarningLevel>
  </PropertyGroup>
  <PropertyGroup>
    <DefineConstants>$(DefineConstants);$(BuildConstants)</DefineConstants>
  </PropertyGroup>
  <PropertyGroup Condition="'$(Configuration)|$(Platform)' == 'NET40CP-Release|AnyCPU'">
    <TargetFrameworkProfile>
    </TargetFrameworkProfile>
    <OutputPath>bin\NET40CP-Release\</OutputPath>
    <DefineConstants>TRACE;DOTNET DOTNET40 CLIENTPROFILE</DefineConstants>
    <Optimize>true</Optimize>
    <DebugType>pdbonly</DebugType>
    <PlatformTarget>AnyCPU</PlatformTarget>
    <CodeAnalysisLogFile>bin\Release\Castle.Windsor.Tests.dll.CodeAnalysisLog.xml</CodeAnalysisLogFile>
    <CodeAnalysisUseTypeNameInSuppression>true</CodeAnalysisUseTypeNameInSuppression>
    <CodeAnalysisModuleSuppressionsFile>GlobalSuppressions.cs</CodeAnalysisModuleSuppressionsFile>
    <ErrorReport>prompt</ErrorReport>
    <CodeAnalysisRuleSet>MinimumRecommendedRules.ruleset</CodeAnalysisRuleSet>
    <CodeAnalysisRuleSetDirectories>;C:\Program Files (x86)\Microsoft Visual Studio 10.0\Team Tools\Static Analysis Tools\\Rule Sets</CodeAnalysisRuleSetDirectories>
    <CodeAnalysisIgnoreBuiltInRuleSets>true</CodeAnalysisIgnoreBuiltInRuleSets>
    <CodeAnalysisRuleDirectories>;C:\Program Files (x86)\Microsoft Visual Studio 10.0\Team Tools\Static Analysis Tools\FxCop\\Rules</CodeAnalysisRuleDirectories>
    <CodeAnalysisIgnoreBuiltInRules>true</CodeAnalysisIgnoreBuiltInRules>
  </PropertyGroup>
  <PropertyGroup Condition="'$(Configuration)|$(Platform)' == 'NET40CP-Debug|AnyCPU'">
    <TargetFrameworkProfile>
    </TargetFrameworkProfile>
    <DebugSymbols>true</DebugSymbols>
    <OutputPath>bin\NET40CP-Debug\</OutputPath>
    <DefineConstants>TRACE;DEBUG;DOTNET DOTNET40 CLIENTPROFILE</DefineConstants>
    <TreatWarningsAsErrors>true</TreatWarningsAsErrors>
    <DebugType>full</DebugType>
    <PlatformTarget>AnyCPU</PlatformTarget>
    <CodeAnalysisLogFile>bin\Debug\Castle.Windsor.Tests.dll.CodeAnalysisLog.xml</CodeAnalysisLogFile>
    <CodeAnalysisUseTypeNameInSuppression>true</CodeAnalysisUseTypeNameInSuppression>
    <CodeAnalysisModuleSuppressionsFile>GlobalSuppressions.cs</CodeAnalysisModuleSuppressionsFile>
    <ErrorReport>prompt</ErrorReport>
    <CodeAnalysisRuleSet>MinimumRecommendedRules.ruleset</CodeAnalysisRuleSet>
    <CodeAnalysisRuleSetDirectories>;C:\Program Files (x86)\Microsoft Visual Studio 10.0\Team Tools\Static Analysis Tools\\Rule Sets</CodeAnalysisRuleSetDirectories>
    <CodeAnalysisIgnoreBuiltInRuleSets>true</CodeAnalysisIgnoreBuiltInRuleSets>
    <CodeAnalysisRuleDirectories>;C:\Program Files (x86)\Microsoft Visual Studio 10.0\Team Tools\Static Analysis Tools\FxCop\\Rules</CodeAnalysisRuleDirectories>
    <CodeAnalysisIgnoreBuiltInRules>true</CodeAnalysisIgnoreBuiltInRules>
  </PropertyGroup>
  <PropertyGroup Condition="'$(Configuration)|$(Platform)' == 'NET35-Release|AnyCPU'">
    <TargetFrameworkVersion>v3.5</TargetFrameworkVersion>
    <OutputPath>bin\NET35-Release\</OutputPath>
    <DefineConstants>TRACE;DOTNET DOTNET35</DefineConstants>
    <Optimize>true</Optimize>
    <DebugType>pdbonly</DebugType>
    <PlatformTarget>AnyCPU</PlatformTarget>
    <CodeAnalysisLogFile>bin\Release\Castle.Windsor.Tests.dll.CodeAnalysisLog.xml</CodeAnalysisLogFile>
    <CodeAnalysisUseTypeNameInSuppression>true</CodeAnalysisUseTypeNameInSuppression>
    <CodeAnalysisModuleSuppressionsFile>GlobalSuppressions.cs</CodeAnalysisModuleSuppressionsFile>
    <ErrorReport>prompt</ErrorReport>
    <CodeAnalysisRuleSet>MinimumRecommendedRules.ruleset</CodeAnalysisRuleSet>
    <CodeAnalysisRuleSetDirectories>;C:\Program Files (x86)\Microsoft Visual Studio 10.0\Team Tools\Static Analysis Tools\\Rule Sets</CodeAnalysisRuleSetDirectories>
    <CodeAnalysisIgnoreBuiltInRuleSets>true</CodeAnalysisIgnoreBuiltInRuleSets>
    <CodeAnalysisRuleDirectories>;C:\Program Files (x86)\Microsoft Visual Studio 10.0\Team Tools\Static Analysis Tools\FxCop\\Rules</CodeAnalysisRuleDirectories>
    <CodeAnalysisIgnoreBuiltInRules>true</CodeAnalysisIgnoreBuiltInRules>
  </PropertyGroup>
  <PropertyGroup Condition="'$(Configuration)|$(Platform)' == 'NET35-Debug|AnyCPU'">
    <TargetFrameworkVersion>v3.5</TargetFrameworkVersion>
    <DebugSymbols>true</DebugSymbols>
    <OutputPath>bin\NET35-Debug\</OutputPath>
    <DefineConstants>TRACE;DEBUG;DOTNET DOTNET35</DefineConstants>
    <TreatWarningsAsErrors>true</TreatWarningsAsErrors>
    <DebugType>full</DebugType>
    <PlatformTarget>AnyCPU</PlatformTarget>
    <CodeAnalysisLogFile>bin\Debug\Castle.Windsor.Tests.dll.CodeAnalysisLog.xml</CodeAnalysisLogFile>
    <CodeAnalysisUseTypeNameInSuppression>true</CodeAnalysisUseTypeNameInSuppression>
    <CodeAnalysisModuleSuppressionsFile>GlobalSuppressions.cs</CodeAnalysisModuleSuppressionsFile>
    <ErrorReport>prompt</ErrorReport>
    <CodeAnalysisRuleSet>MinimumRecommendedRules.ruleset</CodeAnalysisRuleSet>
    <CodeAnalysisRuleSetDirectories>;C:\Program Files (x86)\Microsoft Visual Studio 10.0\Team Tools\Static Analysis Tools\\Rule Sets</CodeAnalysisRuleSetDirectories>
    <CodeAnalysisRuleDirectories>;C:\Program Files (x86)\Microsoft Visual Studio 10.0\Team Tools\Static Analysis Tools\FxCop\\Rules</CodeAnalysisRuleDirectories>
    <CodeAnalysisIgnoreBuiltInRules>true</CodeAnalysisIgnoreBuiltInRules>
  </PropertyGroup>
  <PropertyGroup Condition="'$(Configuration)|$(Platform)' == 'SL4-Release|AnyCPU'">
    <TargetFrameworkVersion>v4.0</TargetFrameworkVersion>
    <OutputPath>bin\SL4-Release\</OutputPath>
    <DefineConstants>TRACE;SILVERLIGHT SL4</DefineConstants>
    <Optimize>true</Optimize>
    <DebugType>pdbonly</DebugType>
    <PlatformTarget>AnyCPU</PlatformTarget>
    <CodeAnalysisLogFile>bin\Release\Castle.Windsor.Tests.dll.CodeAnalysisLog.xml</CodeAnalysisLogFile>
    <CodeAnalysisUseTypeNameInSuppression>true</CodeAnalysisUseTypeNameInSuppression>
    <CodeAnalysisModuleSuppressionsFile>GlobalSuppressions.cs</CodeAnalysisModuleSuppressionsFile>
    <ErrorReport>prompt</ErrorReport>
    <CodeAnalysisRuleSet>MinimumRecommendedRules.ruleset</CodeAnalysisRuleSet>
    <CodeAnalysisRuleSetDirectories>;C:\Program Files (x86)\Microsoft Visual Studio 10.0\Team Tools\Static Analysis Tools\\Rule Sets</CodeAnalysisRuleSetDirectories>
    <CodeAnalysisIgnoreBuiltInRuleSets>true</CodeAnalysisIgnoreBuiltInRuleSets>
    <CodeAnalysisRuleDirectories>;C:\Program Files (x86)\Microsoft Visual Studio 10.0\Team Tools\Static Analysis Tools\FxCop\\Rules</CodeAnalysisRuleDirectories>
    <CodeAnalysisIgnoreBuiltInRules>true</CodeAnalysisIgnoreBuiltInRules>
  </PropertyGroup>
  <PropertyGroup Condition="'$(Configuration)|$(Platform)' == 'SL4-Debug|AnyCPU'">
    <TargetFrameworkVersion>v4.0</TargetFrameworkVersion>
    <DebugSymbols>true</DebugSymbols>
    <OutputPath>bin\SL4-Debug\</OutputPath>
    <DefineConstants>TRACE;DEBUG;SILVERLIGHT SL4</DefineConstants>
    <TreatWarningsAsErrors>true</TreatWarningsAsErrors>
    <DebugType>full</DebugType>
    <PlatformTarget>AnyCPU</PlatformTarget>
    <CodeAnalysisLogFile>bin\Debug\Castle.Windsor.Tests.dll.CodeAnalysisLog.xml</CodeAnalysisLogFile>
    <CodeAnalysisUseTypeNameInSuppression>true</CodeAnalysisUseTypeNameInSuppression>
    <CodeAnalysisModuleSuppressionsFile>GlobalSuppressions.cs</CodeAnalysisModuleSuppressionsFile>
    <ErrorReport>prompt</ErrorReport>
    <CodeAnalysisRuleSet>MinimumRecommendedRules.ruleset</CodeAnalysisRuleSet>
    <CodeAnalysisRuleSetDirectories>;C:\Program Files (x86)\Microsoft Visual Studio 10.0\Team Tools\Static Analysis Tools\\Rule Sets</CodeAnalysisRuleSetDirectories>
    <CodeAnalysisIgnoreBuiltInRuleSets>true</CodeAnalysisIgnoreBuiltInRuleSets>
    <CodeAnalysisRuleDirectories>;C:\Program Files (x86)\Microsoft Visual Studio 10.0\Team Tools\Static Analysis Tools\FxCop\\Rules</CodeAnalysisRuleDirectories>
    <CodeAnalysisIgnoreBuiltInRules>true</CodeAnalysisIgnoreBuiltInRules>
  </PropertyGroup>
  <PropertyGroup Condition="'$(Configuration)|$(Platform)' == 'MONO26-Debug|AnyCPU'">
    <DebugSymbols>true</DebugSymbols>
    <OutputPath>bin\MONO26-Debug\</OutputPath>
    <DefineConstants>TRACE;DEBUG;MONO MONO26</DefineConstants>
    <TreatWarningsAsErrors>true</TreatWarningsAsErrors>
    <DebugType>full</DebugType>
    <PlatformTarget>AnyCPU</PlatformTarget>
    <CodeAnalysisLogFile>bin\Debug\Castle.Windsor.Tests.dll.CodeAnalysisLog.xml</CodeAnalysisLogFile>
    <CodeAnalysisUseTypeNameInSuppression>true</CodeAnalysisUseTypeNameInSuppression>
    <CodeAnalysisModuleSuppressionsFile>GlobalSuppressions.cs</CodeAnalysisModuleSuppressionsFile>
    <ErrorReport>prompt</ErrorReport>
    <CodeAnalysisRuleSet>MinimumRecommendedRules.ruleset</CodeAnalysisRuleSet>
    <CodeAnalysisRuleSetDirectories>;C:\Program Files (x86)\Microsoft Visual Studio 10.0\Team Tools\Static Analysis Tools\\Rule Sets</CodeAnalysisRuleSetDirectories>
    <CodeAnalysisIgnoreBuiltInRuleSets>true</CodeAnalysisIgnoreBuiltInRuleSets>
    <CodeAnalysisRuleDirectories>;C:\Program Files (x86)\Microsoft Visual Studio 10.0\Team Tools\Static Analysis Tools\FxCop\\Rules</CodeAnalysisRuleDirectories>
    <CodeAnalysisIgnoreBuiltInRules>true</CodeAnalysisIgnoreBuiltInRules>
  </PropertyGroup>
  <PropertyGroup Condition="'$(Configuration)|$(Platform)' == 'MONO26-Release|AnyCPU'">
    <OutputPath>bin\MONO26-Release\</OutputPath>
    <DefineConstants>TRACE;MONO MONO26</DefineConstants>
    <Optimize>true</Optimize>
    <DebugType>pdbonly</DebugType>
    <PlatformTarget>AnyCPU</PlatformTarget>
    <CodeAnalysisLogFile>bin\Release\Castle.Windsor.Tests.dll.CodeAnalysisLog.xml</CodeAnalysisLogFile>
    <CodeAnalysisUseTypeNameInSuppression>true</CodeAnalysisUseTypeNameInSuppression>
    <CodeAnalysisModuleSuppressionsFile>GlobalSuppressions.cs</CodeAnalysisModuleSuppressionsFile>
    <ErrorReport>prompt</ErrorReport>
    <CodeAnalysisRuleSet>MinimumRecommendedRules.ruleset</CodeAnalysisRuleSet>
    <CodeAnalysisRuleSetDirectories>;C:\Program Files (x86)\Microsoft Visual Studio 10.0\Team Tools\Static Analysis Tools\\Rule Sets</CodeAnalysisRuleSetDirectories>
    <CodeAnalysisIgnoreBuiltInRuleSets>true</CodeAnalysisIgnoreBuiltInRuleSets>
    <CodeAnalysisRuleDirectories>;C:\Program Files (x86)\Microsoft Visual Studio 10.0\Team Tools\Static Analysis Tools\FxCop\\Rules</CodeAnalysisRuleDirectories>
    <CodeAnalysisIgnoreBuiltInRules>true</CodeAnalysisIgnoreBuiltInRules>
    <CodeAnalysisFailOnMissingRules>false</CodeAnalysisFailOnMissingRules>
  </PropertyGroup>
  <PropertyGroup Condition="'$(Configuration)|$(Platform)' == 'MONO28-Debug|AnyCPU'">
    <DebugSymbols>true</DebugSymbols>
    <OutputPath>bin\MONO28-Debug\</OutputPath>
    <DefineConstants>TRACE;DEBUG;MONO MONO28</DefineConstants>
    <TreatWarningsAsErrors>true</TreatWarningsAsErrors>
    <DebugType>full</DebugType>
    <PlatformTarget>AnyCPU</PlatformTarget>
    <CodeAnalysisLogFile>bin\Debug\Castle.Windsor.Tests.dll.CodeAnalysisLog.xml</CodeAnalysisLogFile>
    <CodeAnalysisUseTypeNameInSuppression>true</CodeAnalysisUseTypeNameInSuppression>
    <CodeAnalysisModuleSuppressionsFile>GlobalSuppressions.cs</CodeAnalysisModuleSuppressionsFile>
    <ErrorReport>prompt</ErrorReport>
    <CodeAnalysisRuleSet>MinimumRecommendedRules.ruleset</CodeAnalysisRuleSet>
    <CodeAnalysisRuleSetDirectories>;C:\Program Files (x86)\Microsoft Visual Studio 10.0\Team Tools\Static Analysis Tools\\Rule Sets</CodeAnalysisRuleSetDirectories>
    <CodeAnalysisIgnoreBuiltInRuleSets>true</CodeAnalysisIgnoreBuiltInRuleSets>
    <CodeAnalysisRuleDirectories>;C:\Program Files (x86)\Microsoft Visual Studio 10.0\Team Tools\Static Analysis Tools\FxCop\\Rules</CodeAnalysisRuleDirectories>
    <CodeAnalysisIgnoreBuiltInRules>true</CodeAnalysisIgnoreBuiltInRules>
    <CodeAnalysisFailOnMissingRules>false</CodeAnalysisFailOnMissingRules>
  </PropertyGroup>
  <PropertyGroup Condition="'$(Configuration)|$(Platform)' == 'MONO28-Release|AnyCPU'">
    <OutputPath>bin\MONO28-Release\</OutputPath>
    <DefineConstants>TRACE;MONO MONO28</DefineConstants>
    <Optimize>true</Optimize>
    <DebugType>pdbonly</DebugType>
    <PlatformTarget>AnyCPU</PlatformTarget>
    <CodeAnalysisLogFile>bin\Release\Castle.Windsor.Tests.dll.CodeAnalysisLog.xml</CodeAnalysisLogFile>
    <CodeAnalysisUseTypeNameInSuppression>true</CodeAnalysisUseTypeNameInSuppression>
    <CodeAnalysisModuleSuppressionsFile>GlobalSuppressions.cs</CodeAnalysisModuleSuppressionsFile>
    <ErrorReport>prompt</ErrorReport>
    <CodeAnalysisRuleSet>MinimumRecommendedRules.ruleset</CodeAnalysisRuleSet>
    <CodeAnalysisRuleSetDirectories>;C:\Program Files (x86)\Microsoft Visual Studio 10.0\Team Tools\Static Analysis Tools\\Rule Sets</CodeAnalysisRuleSetDirectories>
    <CodeAnalysisIgnoreBuiltInRuleSets>true</CodeAnalysisIgnoreBuiltInRuleSets>
    <CodeAnalysisRuleDirectories>;C:\Program Files (x86)\Microsoft Visual Studio 10.0\Team Tools\Static Analysis Tools\FxCop\\Rules</CodeAnalysisRuleDirectories>
    <CodeAnalysisIgnoreBuiltInRules>true</CodeAnalysisIgnoreBuiltInRules>
  </PropertyGroup>
  <ItemGroup>
    <Reference Include="Castle.Core">
      <SpecificVersion>False</SpecificVersion>
      <HintPath>..\..\lib\$(BuildConfigKey)\Castle.Core.dll</HintPath>
    </Reference>
    <Reference Include="Castle.Services.Logging.Log4netIntegration">
      <HintPath>..\..\lib\$(BuildConfigKey)\Castle.Services.Logging.Log4netIntegration.dll</HintPath>
    </Reference>
    <Reference Include="Castle.Services.Logging.NLogIntegration">
      <HintPath>..\..\lib\$(BuildConfigKey)\Castle.Services.Logging.NLogIntegration.dll</HintPath>
    </Reference>
    <Reference Include="NLog">
      <SpecificVersion>False</SpecificVersion>
      <HintPath>$(RootPath)\lib\$(BuildConfigKey)\NLog.dll</HintPath>
    </Reference>
    <Reference Include="log4net">
      <HintPath>..\..\lib\log4net.dll</HintPath>
    </Reference>
    <Reference Include="PresentationCore" Condition="$(MSBuildTargets)!='Silverlight 4.0'" />
    <Reference Include="PresentationFramework" Condition="$(MSBuildTargets)!='Silverlight 4.0'" />
    <Reference Include="System" />
    <Reference Include="System.Core" />
    <Reference Include="System.Windows.Forms" />
    <Reference Include="System.Xaml" Condition="$(MSBuildTargets)!='Silverlight 4.0'" />
    <Reference Include="System.Xml" />
    <ProjectReference Include="..\Castle.Facilities.EventWiring\Castle.Facilities.EventWiring.csproj">
      <Project>{4BB0BD73-0CB7-4979-B790-C4DAC0A32294}</Project>
      <Name>Castle.Facilities.EventWiring</Name>
    </ProjectReference>
    <ProjectReference Include="..\Castle.Facilities.FactorySupport\Castle.Facilities.FactorySupport.csproj">
      <Project>{50286B04-1FDA-46A7-89A1-6CFE9F5BB0DA}</Project>
      <Name>Castle.Facilities.FactorySupport</Name>
    </ProjectReference>
    <ProjectReference Include="..\Castle.Facilities.Remoting\Castle.Facilities.Remoting.csproj" Condition="$(MSBuildTargets)!='Silverlight 4.0'">
      <Project>{6DAC4325-B4AC-41A4-B892-2548185905BA}</Project>
      <Name>Castle.Facilities.Remoting</Name>
    </ProjectReference>
    <ProjectReference Include="..\Castle.Facilities.Logging\Castle.Facilities.Logging.csproj">
      <Project>{32D54D33-206F-44EE-8329-8480ABE049B1}</Project>
      <Name>Castle.Facilities.Logging</Name>
    </ProjectReference>
    <ProjectReference Include="..\Castle.Facilities.Synchronize\Castle.Facilities.Synchronize.csproj" Condition="$(MSBuildTargets)!='Silverlight 4.0'">
      <Project>{60C7AA6D-7DF1-432C-9E93-C01A64747ABD}</Project>
      <Name>Castle.Facilities.Synchronize</Name>
    </ProjectReference>
    <ProjectReference Include="..\Castle.Windsor\Castle.Windsor.csproj">
      <Name>Castle.Windsor</Name>
      <Project>{60EFCB9B-E3FF-46A5-A2D2-D9F0EF75D5FE}</Project>
      <Package>{FAE04EC0-301F-11D3-BF4B-00C04F79EFBC}</Package>
      <Private>True</Private>
    </ProjectReference>
    <Reference Include="WindowsBase" />
  </ItemGroup>
  <ItemGroup Condition="$(MSBuildTargets)!='Silverlight 4.0'">
    <Reference Include="System.configuration" />
    <Reference Include="System.Data">
      <Name>System.Data</Name>
    </Reference>
    <Reference Include="nunit.framework">
      <SpecificVersion>False</SpecificVersion>
      <HintPath>..\..\lib\nunit.framework.dll</HintPath>
    </Reference>
  </ItemGroup>
  <ItemGroup Condition="$(MSBuildTargets)=='Silverlight 4.0'">
    <Reference Include="NUnit.Silverlight.Framework">
      <SpecificVersion>False</SpecificVersion>
      <HintPath>..\..\lib\sl4\NUnit.Silverlight.Framework.dll</HintPath>
    </Reference>
    <Reference Include="NUnit.Silverlight.Compatibility">
      <SpecificVersion>False</SpecificVersion>
      <HintPath>..\..\lib\sl4\NUnit.Silverlight.Compatibility.dll</HintPath>
    </Reference>
  </ItemGroup>
  <ItemGroup>
    <Compile Include="AbstractContainerTestCase.cs" />
    <Compile Include="BugAttribute.cs" />
    <Compile Include="Bugs\IoC-267.cs" />
    <Compile Include="ByRefDependenciesTestCase.cs" />
    <Compile Include="Components\ADisposable.cs" />
    <Compile Include="Components\AppHost.cs" />
    <Compile Include="Components\AppScreenCBA.cs" />
    <Compile Include="Components\BDisposable.cs" />
    <Compile Include="Components\CBA.cs" />
    <Compile Include="ClassComponents\CustomerRepository.cs" />
    <Compile Include="ClassComponents\DecoratedRepository.cs" />
    <Compile Include="ClassComponents\DecoratedRepository2.cs" />
    <Compile Include="ClassComponents\DefaultRepository.cs" />
    <Compile Include="ClassComponents\DoubleRepository.cs" />
<<<<<<< HEAD
    <Compile Include="Components\D_DB.cs" />
=======
    <Compile Include="ClassComponents\D_DB.cs" />
>>>>>>> 2d2fae04
    <Compile Include="ClassComponents\GenericHasNested.cs" />
    <Compile Include="ClassComponents\GenericImpl3.cs" />
    <Compile Include="ClassComponents\HasByRefCtorArgument.cs" />
    <Compile Include="ClassComponents\HasCtorDependency.cs" />
    <Compile Include="ClassComponents\HasNestedType.cs" />
    <Compile Include="ClassComponents\IRepository.cs" />
    <Compile Include="ClassComponents\Noop2Facility.cs" />
    <Compile Include="ClassComponents\NoopFacility.cs" />
    <Compile Include="ClassComponents\Repository1.cs" />
    <Compile Include="ClassComponents\Repository2.cs" />
    <Compile Include="ClassComponents\Repository3.cs" />
    <Compile Include="ClassInheritanceTestCase.cs" />
    <Compile Include="ComponentsParametersDivisionTestCase.cs" />
    <Compile Include="Components\AlarmGenerator.cs" />
    <Compile Include="Components\AlarmGeneratorWithDependency.cs" />
    <Compile Include="Components\ArrayRefDepAsConstructor.cs" />
    <Compile Include="Components\BookStore.cs" />
    <Compile Include="Components\CalculatorServiceWithStandartInterceptorTyped.cs" />
    <Compile Include="Components\CalculatorServiceWithFooInterceptorNamed.cs" />
    <Compile Include="Components\CalculatorServiceWithMultipleInterfaces.cs" />
    <Compile Include="Components\CalculatorServiceWithStandardInterceptor.cs" />
    <Compile Include="Components\CalulcatorFactory.cs" />
    <Compile Include="Components\CameraService.cs" />
    <Compile Include="Components\CBADecorator.cs" />
    <Compile Include="Components\CompA.cs" />
    <Compile Include="Components\CompB.cs" />
    <Compile Include="Components\CompC.cs" />
    <Compile Include="Components\CompD.cs" />
    <Compile Include="Components\CompositeEmptyService2.cs" />
    <Compile Include="Components\Controller.cs" />
    <Compile Include="Components\ContravariantBase.cs" />
    <Compile Include="Components\ContravariantDerived.cs" />
    <Compile Include="Components\DemoRepository.cs" />
    <Compile Include="Components\DependsOnArray.cs" />
    <Compile Include="Components\DictionaryCache.cs" />
    <Compile Include="Components\DisposableGeneric.cs" />
    <Compile Include="Components\DisposableGenericA.cs" />
    <Compile Include="Components\EmailSender.cs" />
    <Compile Include="Components\EmailSenderWithDependency.cs" />
    <Compile Include="Components\EmptyService2Impl1.cs" />
    <Compile Include="Components\EmptyService2Impl2.cs" />
    <Compile Include="Components\EmptyService2Impl3.cs" />
    <Compile Include="Components\EmptyService2Impl4.cs" />
    <Compile Include="Components\EmptyService2Impl5.cs" />
    <Compile Include="Components\EmptyServiceComposite.cs" />
    <Compile Include="Components\EmptyServiceDecorator.cs" />
    <Compile Include="Components\EmptyServiceDecoratorViaProperty.cs" />
    <Compile Include="Components\HasDictionaryDependency.cs" />
    <Compile Include="Components\HasInstanceCount.cs" />
    <Compile Include="Components\HasNullableDoubleConstructor.cs" />
    <Compile Include="Components\HasNullableIntProperty.cs" />
    <Compile Include="Components\HasNullDefaultForServiceDependency.cs" />
    <Compile Include="Components\HasStringAndIntDependency.cs" />
    <Compile Include="Components\HumanArm.cs" />
    <Compile Include="Components\IAlarmSender.cs" />
    <Compile Include="Components\IAmContravariant.cs" />
    <Compile Include="Components\IAppScreen.cs" />
    <Compile Include="Components\IArm.cs" />
    <Compile Include="Components\IBookStore.cs" />
    <Compile Include="Components\ICache.cs" />
    <Compile Include="Components\ICamera.cs" />
    <Compile Include="Components\ICameraService.cs" />
    <Compile Include="Components\ICameraServiceBase.cs" />
    <Compile Include="Components\IController.cs" />
    <Compile Include="Components\IDependency.cs" />
    <Compile Include="Components\IDependOnArray.cs" />
    <Compile Include="Components\IEmptyService2.cs" />
    <Compile Include="Components\IInternal.cs" />
    <Compile Include="Components\IItemService.cs" />
    <Compile Include="Components\InitializableComponent.cs" />
    <Compile Include="Components\InitializableDisposableComponent.cs" />
    <Compile Include="Components\IRepository.cs" />
    <Compile Include="Components\IService.cs" />
    <Compile Include="Components\IService2.cs" />
    <Compile Include="Components\ISimpleMixIn.cs" />
    <Compile Include="Components\ItemService.cs" />
    <Compile Include="Components\IView.cs" />
    <Compile Include="Components\JohnChild.cs" />
    <Compile Include="Components\JohnGrandparent.cs" />
    <Compile Include="Components\JohnParent.cs" />
    <Compile Include="Components\LoggingRepositoryDecorator.cs" />
    <Compile Include="Components\MyService2.cs" />
    <Compile Include="Components\NeedsGenericType.cs" />
    <Compile Include="Components\NullCache.cs" />
    <Compile Include="Components\PlasmaGunArm.cs" />
    <Compile Include="Components\ResolvableDependency.cs" />
    <Compile Include="Components\ReviewerRepository.cs" />
    <Compile Include="Components\SimpleServiceInitializable.cs" />
    <Compile Include="Components\SimpleServiceSupportInitialize.cs" />
    <Compile Include="Components\SmsSender.cs" />
    <Compile Include="Components\StandardInterceptorAttribute.cs" />
    <Compile Include="Components\SupportInitializeComponent.cs" />
    <Compile Include="Components\TransientRepository.cs" />
    <Compile Include="Components\UnresolvalbeDependency.cs" />
    <Compile Include="Components\UnresolvalbeDependencyWithAdditionalServiceConstructor.cs" />
    <Compile Include="Components\UnresolvalbeDependencyWithPrimitiveConstructor.cs" />
    <Compile Include="Components\UsesLazy.cs" />
    <Compile Include="Components\UsesUri.cs" />
    <Compile Include="CompositePatternTestCase.cs" />
    <Compile Include="ContainerAndGenericsInConfigTestCase.cs" />
<<<<<<< HEAD
    <Compile Include="ConventionVerification.cs" />
=======
>>>>>>> 2d2fae04
    <Compile Include="ContainerExtensions\BadDependencyResolver.cs" />
    <Compile Include="ContainerExtensions\GoodDependencyResolver.cs" />
    <Compile Include="Core.Tests\InterceptorAttributeTestCase.cs" />
    <Compile Include="CreatingContainerTestCase.cs" />
    <Compile Include="DuplicateGenerics.cs" />
    <Compile Include="Diagnostics\AllComponentsDiagnosticTestCase.cs" />
    <Compile Include="Diagnostics\PotentialLifestyleMismatchesDiagnosticTestCase.cs" />
    <Compile Include="Diagnostics\PotentiallyMisconfiguredComponentsDiagnosticTestCase.cs" />
    <Compile Include="Diagnostics\ReleasePolicyTrackedObjectsTestCase.cs" />
    <Compile Include="ContainerExtensions\MyCustomReleasePolicy.cs" />
    <Compile Include="Facilities\EventWiring\SomethingWentWrongTestCase.cs" />
    <Compile Include="Components\AbstractCarProviderFactory.cs" />
    <Compile Include="Components\DisposableComponentFactory.cs" />
    <Compile Include="Components\FerrariProvider.cs" />
    <Compile Include="Components\FiscalStability.cs" />
    <Compile Include="Components\HondaProvider.cs" />
    <Compile Include="Components\ICarProvider.cs" />
    <Compile Include="Components\ISomeService.cs" />
    <Compile Include="Components\ServiceFactory.cs" />
    <Compile Include="Components\ServiceImplementation.cs" />
    <Compile Include="Components\User.cs" />
    <Compile Include="Facilities\Startable\StartableAndDecoratorsTestCase.cs" />
    <Compile Include="Facilities\Synchronize\Components\ClassUsingWindowNoSynchronizataion.cs" />
    <Compile Include="Facilities\Synchronize\SynchronizeViaAttributeTestCase.cs" />
    <Compile Include="Facilities\TypedFactory\Components\DummyComponent.cs" />
    <Compile Include="Facilities\TypedFactory\Components\IDummyComponent.generic.cs" />
    <Compile Include="Facilities\TypedFactory\Components\ServiceWithMultipleCtors.cs" />
    <Compile Include="Facilities\TypedFactory\Components\ServiceFactory.cs" />
    <Compile Include="Facilities\TypedFactory\Components\ServiceRedirect.cs" />
    <Compile Include="Facilities\TypedFactory\Delegates\GenericUsesFuncOfGenerics.cs" />
    <Compile Include="Facilities\TypedFactory\Delegates\UsesBarDelegateProperty.cs" />
    <Compile Include="Facilities\TypedFactory\Delegates\UsesBarDelegateTwoConstructors.cs" />
<<<<<<< HEAD
    <Compile Include="Facilities\TypedFactory\Delegates\UsesFooAndDelegate.cs" />
    <Compile Include="Facilities\TypedFactory\Delegates\UsesTwoFooDelegates.cs" />
=======
>>>>>>> 2d2fae04
    <Compile Include="Facilities\TypedFactory\Delegates\UsesFooAndBarDelegateCtor.cs" />
    <Compile Include="Facilities\TypedFactory\Delegates\UsesFooAndBarDelegateProperties.cs" />
    <Compile Include="Facilities\TypedFactory\Factories\IComponentFactory2.cs" />
    <Compile Include="Facilities\TypedFactory\Factories\IFactoryWithParametersExtended.cs" />
    <Compile Include="Facilities\TypedFactory\Factories\IFactoryWithParametersTwoBases.cs" />
    <Compile Include="Facilities\TypedFactory\Factories\IGenericFactoryClosed.cs" />
    <Compile Include="Facilities\TypedFactory\Factories\IGenericFactoryClosedDoubly.cs" />
    <Compile Include="Facilities\TypedFactory\Factories\IGenericFactoryDouble.cs" />
    <Compile Include="Facilities\TypedFactory\Factories\IGenericFactoryWithArg.cs" />
    <Compile Include="Facilities\TypedFactory\Factories\IGenericFactoryWithGenericMethod.cs" />
    <Compile Include="Facilities\TypedFactory\Factories\IObjectFactory.cs" />
    <Compile Include="Facilities\TypedFactory\TypedFactoryDependenciesTestCase.cs" />
    <Compile Include="Facilities\TypedFactory\TypedFactoryOpenGenericFactoriesTestCase.cs" />
    <Compile Include="GenericImplementationWithGreaterArityThanServiceTestCase.cs" />
    <Compile Include="Generics\ARepository.cs" />
    <Compile Include="Generics\ARepository.T.cs" />
    <Compile Include="Generics\DoubleGenericRepository.cs" />
    <Compile Include="Generics\IARepository.T.cs" />
    <Compile Include="Generics\IRepository.cs" />
    <Compile Include="Generics\IRepository.T.cs" />
    <Compile Include="Generics\Repository.cs" />
    <Compile Include="HandlerFilterTestCase.cs" />
    <Compile Include="Handlers\EmptyConstructorTestCase.cs" />
    <Compile Include="InternalsVisibleTo.cs" />
    <Compile Include="LazyComponentsTestCase.cs" />
    <Compile Include="LifecycledComponentsReleasePolicyTestCase.cs" />
    <Compile Include="Components\DisposableFoo.cs" />
    <Compile Include="ClassComponents\HasTwoConstructors4.cs" />
    <Compile Include="ClassComponents\UsesDisposableFoo.cs" />
    <Compile Include="Configuration2\PrivateSettersTestCase.cs" />
    <Compile Include="DisposeOrderTestFixture.cs" />
    <Compile Include="Components\A2.cs" />
    <Compile Include="Components\ACycleProp.cs" />
    <Compile Include="Components\AProp.cs" />
    <Compile Include="Components\APropCtor.cs" />
    <Compile Include="Components\BCycleProp.cs" />
    <Compile Include="ClassComponents\ClassWithInstanceCount.cs" />
    <Compile Include="ClassComponents\DependsOnThrowingComponent.cs" />
    <Compile Include="ClassComponents\HasThrowingPropertyDependency.cs" />
    <Compile Include="ClassComponents\ThrowsInCtor.cs" />
    <Compile Include="ComponentsWithAttribute\HasUserAttributeNonRegister.cs" />
    <Compile Include="ComponentsWithAttribute\HasUserAttributeRegister.cs" />
    <Compile Include="ComponentsWithAttribute\UserAttribute.cs" />
    <Compile Include="Components\ArrayDepAsConstructor.cs" />
    <Compile Include="Components\ArrayDepAsProperty.cs" />
    <Compile Include="Components\CollectionDepAsConstructor.cs" />
    <Compile Include="Components\CollectionDepAsProperty.cs" />
    <Compile Include="Components\CtorWithDefaultValueAndDefault.cs" />
    <Compile Include="Components\CtorWithNullDefaultValueAndDefault.cs" />
    <Compile Include="Components\EmptyServiceA.cs" />
    <Compile Include="Components\EmptyServiceB.cs" />
    <Compile Include="Components\EnumerableDepAsConstructor.cs" />
    <Compile Include="Components\EnumerableDepAsProperty.cs" />
    <Compile Include="Components\HasInternalConstructor.cs" />
    <Compile Include="Components\HasProtectedConstructor.cs" />
    <Compile Include="Components\CtorWithDefaultValue.cs" />
    <Compile Include="Components\ListDepAsConstructor.cs" />
    <Compile Include="Components\ListDepAsProperty.cs" />
    <Compile Include="Components\ThrowsInCtorWithDisposableDependency.cs" />
    <Compile Include="Components\TwoCtorsWithDefaultValue.cs" />
    <Compile Include="DefaultValueTestCase.cs" />
    <Compile Include="Facilities\TypedFactory\Delegates\UsesFooDelegateAndInt.cs" />
    <Compile Include="Facilities\TypedFactory\TypedFactoryAndSubContainersTestCase.cs" />
    <Compile Include="FailureCleanUpTestCase.cs" />
    <Compile Include="Interceptors\ThrowInCtorInterceptor.cs" />
    <Compile Include="Lifecycle\DisposeTestCase.cs" />
    <Compile Include="Lifecycle\LifecycleActionTestCase.cs" />
    <Compile Include="Lifecycle\SupportsInitializeTestCase.cs" />
    <Compile Include="Components\ScopedComponent.cs" />
    <Compile Include="Components\SealedComponent.cs" />
    <Compile Include="Components\SealedComponentDisposable.cs" />
    <Compile Include="Components\SealedComponentWithDependency.cs" />
    <Compile Include="Components\TrivialComponentWithDependency.cs" />
    <Compile Include="Components\UsesComponentWithDispose.cs" />
    <Compile Include="Lifestyle\CustomLifestyle_InstanceScope.cs" />
    <Compile Include="Lifestyle\CustomLifestyle_Scoped.cs" />
    <Compile Include="Lifestyle\ScopedLifestyleExplicitAndTypedFactoriesTestCase.cs" />
    <Compile Include="Lifestyle\ScopedLifestyleImplicitGraphScopingAndTypedFactoriesTestCase.cs" />
    <Compile Include="Lifestyle\ScopedLifestyleImplicitGraphScopingTestCase.cs" />
    <Compile Include="Lifestyle\ScopedLifestyleTestCase.cs" />
    <Compile Include="LoggingFacility\BaseTest.cs" />
    <Compile Include="LoggingFacility\Classes\ComplexLoggingComponent.cs" />
    <Compile Include="LoggingFacility\Classes\CustomLog4NetFactory.cs" />
    <Compile Include="LoggingFacility\Classes\ISmtpServer.cs" />
    <Compile Include="LoggingFacility\Classes\SimpleLoggingComponent.cs" />
    <Compile Include="LoggingFacility\Classes\SmtpServer.cs" />
<<<<<<< HEAD
    <Compile Include="LoggingFacility\ConsoleFacitlyTestCase.cs" />
=======
    <Compile Include="LoggingFacility\ConsoleFacilityTestCase.cs" />
    <Compile Include="LoggingFacility\CustomFacilityTests.cs" />
>>>>>>> 2d2fae04
    <Compile Include="LoggingFacility\ExtendedLog4NetFacilityTestCase.cs" />
    <Compile Include="LoggingFacility\ExtendedNLogFacilityTests.cs" />
    <Compile Include="LoggingFacility\Facilities77.cs" />
    <Compile Include="LoggingFacility\Log4NetFacilityTests.cs" />
    <Compile Include="LoggingFacility\NLogFacilityTests.cs" />
    <Compile Include="LoggingFacility\NullFacilityTest.cs" />
    <Compile Include="LoggingFacility\TraceFacilityTest.cs" />
    <Compile Include="IsDefaultTestCase.cs" />
    <Compile Include="MicroKernel\NotImplementedDependencyResolver.cs" />
    <Compile Include="Pools\RecyclableComponent.cs" />
    <Compile Include="Pools\UseRecyclableComponent.cs" />
    <Compile Include="Proxies\InterceptorDependenciesTestCase.cs" />
    <Compile Include="ProxyInfrastructure\OnBehalfAwareInterceptorSelector.cs" />
    <Compile Include="ProxyInfrastructure\OnBehalfAwareProxyGenerationHook.cs" />
    <Compile Include="RegistrationWithAttributeTestCase.cs" />
    <Compile Include="Components\A.cs" />
    <Compile Include="ActionBasedInstaller.cs" />
    <Compile Include="Components\B.cs" />
    <Compile Include="ClassComponents\Branch.cs" />
    <Compile Include="Components\C.cs" />
    <Compile Include="ClassComponents\ClosedGenericOverAAndB.cs" />
    <Compile Include="ClassComponents\IDoubleGeneric.cs" />
    <Compile Include="ClassComponents\ISimpleGeneric.cs" />
    <Compile Include="ClassComponents\Leaf.cs" />
    <Compile Include="ClassComponents\Root.cs" />
    <Compile Include="ClassComponents\UsesSimpleComponent1.cs" />
    <Compile Include="ComponentsWithAttribute\HasKey.cs" />
    <Compile Include="ComponentsWithAttribute\HasKeyAndType.cs" />
    <Compile Include="ComponentsWithAttribute\HasKeyAndTypeTransient.cs" />
    <Compile Include="ComponentsWithAttribute\HasKeyTransient.cs" />
    <Compile Include="ComponentsWithAttribute\HasType.cs" />
    <Compile Include="ComponentsWithAttribute\HasTypeTransient.cs" />
    <Compile Include="Components\EmptyBase.cs" />
    <Compile Include="Components\CacheResultFinder.cs" />
    <Compile Include="Components\DatabaseResultFinder.cs" />
    <Compile Include="Components\ExtendedComponentWithProperties.cs" />
    <Compile Include="Components\FailedResultFinder.cs" />
    <Compile Include="Components\HasGenericConstraintsImpl.cs" />
    <Compile Include="Components\IHasGenericConstraints.cs" />
    <Compile Include="Components\IMarkerInterface.cs" />
    <Compile Include="Components\EmptySub1.cs" />
    <Compile Include="Components\EmptySub2WithMarkerInterface.cs" />
    <Compile Include="Components\IResultFinder.cs" />
    <Compile Include="Components\ISimpleService.cs" />
    <Compile Include="Components\ISpecification.cs" />
    <Compile Include="Components\MySpecification.cs" />
    <Compile Include="Components\ResultFinderStringDecorator.cs" />
    <Compile Include="Components\SimpleService.cs" />
    <Compile Include="Components\SimpleServiceDisposable.cs" />
    <Compile Include="Components\EmptyClass.cs" />
    <Compile Include="Components\WebServiceResultFinder.cs" />
    <Compile Include="Configuration2\ConfigurationInstallersTestCase.cs" />
    <Compile Include="Configuration2\UsingAssemblyTestCase.cs" />
    <Compile Include="Config\AppDomainConfigurationStoreTestCase.cs" />
    <Compile Include="Config\Components\ClassWithComplexParameter.cs" />
    <Compile Include="Config\Components\ClassWithConstructors.cs" />
    <Compile Include="Config\ConfigTestCase.cs" />
    <Compile Include="Config\ConfigurationTestCase.cs" />
    <Compile Include="Config\ConfigXmlInterpreterTestCase.cs" />
    <Compile Include="CustomActivatorTestCase.cs" />
    <Compile Include="Components\CycleA.cs" />
    <Compile Include="Components\CycleB.cs" />
    <Compile Include="Facilities\EventWiring\FluentRegistrationTestCase.cs" />
    <Compile Include="Facilities\EventWiring\Model\ListenerWithOnEventMethod.cs" />
    <Compile Include="Facilities\Startable\Components\StartableWithError.cs" />
    <Compile Include="Facilities\Startable\OptimizedForSingleInstallTestCase.cs" />
    <Compile Include="Facilities\Startable\Components\Startable.cs" />
    <Compile Include="Facilities\TypedFactory\Delegates\Bar.cs" />
    <Compile Include="Facilities\TypedFactory\Delegates\Baz.cs" />
    <Compile Include="Facilities\TypedFactory\Delegates\Foo.cs" />
    <Compile Include="Facilities\TypedFactory\Delegates\HasOnlyOneArgMatchingDelegatesParameter.cs" />
    <Compile Include="Facilities\TypedFactory\Delegates\HasTwoConstructors.cs" />
    <Compile Include="Facilities\TypedFactory\Delegates\UsesDisposableFooDelegate.cs" />
    <Compile Include="Facilities\TypedFactory\Factories\INonDisposableFactory.cs" />
    <Compile Include="Facilities\TypedFactory\Selectors\DisposableSelector.cs" />
    <Compile Include="Facilities\TypedFactory\Selectors\SimpleSelector.cs" />
    <Compile Include="Facilities\TypedFactory\TypedFactoryDelegatesTestCase.cs" />
    <Compile Include="Facilities\TypedFactory\Delegates\UsesBarDelegate.cs" />
    <Compile Include="Facilities\TypedFactory\Delegates\UsesFooDelegate.cs" />
    <Compile Include="Facilities\TypedFactory\Factories\DummyComponentArrayFactory.cs" />
    <Compile Include="Facilities\TypedFactory\Factories\DummyComponentCollectionFactory.cs" />
    <Compile Include="Facilities\TypedFactory\Factories\DummyComponentEnumerableFactory.cs" />
    <Compile Include="Facilities\TypedFactory\Factories\DummyComponentListFactory.cs" />
    <Compile Include="Facilities\TypedFactory\Factories\IFactoryById.cs" />
    <Compile Include="Facilities\TypedFactory\Factories\IGenericFactory.cs" />
    <Compile Include="Facilities\TypedFactory\Factories\InvalidDummyComponentListFactory.cs" />
    <Compile Include="Facilities\TypedFactory\Selectors\Component2Selector.cs" />
    <Compile Include="Facilities\TypedFactory\Selectors\FooSelector.cs" />
    <Compile Include="Facilities\TypedFactory\Selectors\MultipleSelector.cs" />
    <Compile Include="Facilities\TypedFactory\Selectors\SelectorByClosedArgumentType.cs" />
    <Compile Include="Facilities\TypedFactory\Selectors\SelectorById.cs" />
    <Compile Include="Facilities\TypedFactory\Selectors\Component1Selector.cs" />
    <Compile Include="HandlerExtensionsTestCase.cs" />
    <Compile Include="Installers\CustomerInstaller.cs" />
    <Compile Include="Installer\FromAssemblyInstallersTestCase.cs" />
    <Compile Include="Components\UsesIEmptyService.cs" />
    <Compile Include="Components\IEmptyService.cs" />
    <Compile Include="Interceptors\DisposableInterceptor.cs" />
    <Compile Include="Interceptors\WasCalledInterceptor.cs" />
    <Compile Include="Interceptors\AnotherInterceptorSelector.cs" />
    <Compile Include="Interceptors\ByTypeInterceptorSelector.cs" />
    <Compile Include="Interceptors\ChangeResultInterceptor.cs" />
    <Compile Include="Interceptors\CountingInterceptor.cs" />
    <Compile Include="Interceptors\DummyInterceptorSelector.cs" />
    <Compile Include="Interceptors\InterceptorThatCauseStackOverflow.cs" />
    <Compile Include="Interceptors\InterceptorTypeSelector.cs" />
    <Compile Include="Interceptors\InterceptorWithOnBehalf.cs" />
    <Compile Include="Interceptors\CollectInterceptedIdInterceptor.cs" />
    <Compile Include="Interceptors\ResultModifierInterceptor.cs" />
    <Compile Include="Interceptors\ReturnDefaultInterceptor.cs" />
    <Compile Include="Interceptors\TestInterceptor1.cs" />
    <Compile Include="Interceptors\TestInterceptor2.cs" />
    <Compile Include="Interceptors\TestInterceptor3.cs" />
    <Compile Include="Interceptors\WatcherInterceptorSelector.cs" />
    <Compile Include="Components\ComponentWithDispose.cs" />
    <Compile Include="Lifestyle\CustomLifestyle_Scope.cs" />
    <Compile Include="Proxies\ComponentProxyRegistrationTestCase.cs" />
    <Compile Include="ProxyInfrastructure\DisposableHook.cs" />
    <Compile Include="Registration\ComponentRegistrationByNamespaceTestCase.cs" />
    <Compile Include="Registration\DependsOnTestCase.cs" />
    <Compile Include="Registration\ServiceOverridesTestCase.cs" />
    <Compile Include="Registration\WithServiceTestCase.cs" />
    <Compile Include="ResolveScopesTestCase.cs" />
    <Compile Include="ServiceOverridesStackOverflowTestCase.cs" />
    <Compile Include="SpecializedResolvers\CollectionResolverTestCase.cs" />
    <Compile Include="SpecializedResolvers\CollectionServiceOverridesInstaller.cs" />
    <Compile Include="StubGenericImplementationMatchingStrategy.cs" />
    <Compile Include="Facilities\Synchronize\Components\AsynchronousContext.cs" />
    <Compile Include="Facilities\Synchronize\Components\AsynchronousWorker.cs" />
    <Compile Include="Facilities\Synchronize\Components\ClassInContextWithMissingDependency.cs" />
    <Compile Include="Facilities\Synchronize\Components\ClassInContextWithoutVirtualMethod.cs" />
    <Compile Include="Facilities\Synchronize\Components\ClassUsingContext.cs" />
    <Compile Include="Facilities\Synchronize\Components\ClassUsingForm.cs" />
    <Compile Include="Facilities\Synchronize\Components\ClassUsingFormInAmbientContext.cs" />
    <Compile Include="Facilities\Synchronize\Components\ClassUsingFormInWindowsContext.cs" />
    <Compile Include="Facilities\Synchronize\Components\ClassInDepdnencyContextWithMissingDependency.cs" />
    <Compile Include="Facilities\Synchronize\Components\ClassInDispatcherContextWithoutVirtualMethod.cs" />
    <Compile Include="Facilities\Synchronize\Components\ClassUsingDispatcherContext.cs" />
    <Compile Include="Facilities\Synchronize\Components\ClassUsingWindow.cs" />
    <Compile Include="Facilities\Synchronize\Components\ClassUsingWindowInAmbientContext.cs" />
    <Compile Include="Facilities\Synchronize\Components\ClassUsingWindowInWindowsContext.cs" />
    <Compile Include="Facilities\Synchronize\Components\DummyWindow.cs" />
    <Compile Include="Facilities\Synchronize\Components\IClassUsingDepedenecyContext.cs" />
    <Compile Include="Facilities\Synchronize\Components\IDummyWindow.cs" />
    <Compile Include="Facilities\Synchronize\DispatcherObjectTestCase.cs" />
    <Compile Include="Facilities\Synchronize\Components\DummyForm.cs">
      <SubType>Form</SubType>
    </Compile>
    <Compile Include="Facilities\Synchronize\Components\DummyFormActivator.cs" />
    <Compile Include="Facilities\Synchronize\Components\DummyProxyHook.cs" />
    <Compile Include="Facilities\Synchronize\Components\IClassUsingContext.cs" />
    <Compile Include="Facilities\Synchronize\Components\IDummyForm.cs" />
    <Compile Include="Facilities\Synchronize\Components\IWorker.cs" />
    <Compile Include="Facilities\Synchronize\Components\IWorkerWithOuts.cs" />
    <Compile Include="Facilities\Synchronize\Components\ManualWorker.cs" />
    <Compile Include="Facilities\Synchronize\Components\SimpleWorker.cs" />
    <Compile Include="Facilities\Synchronize\Components\SyncClassOverrideContext.cs" />
    <Compile Include="Facilities\Synchronize\Components\SyncClassWithoutContext.cs" />
    <Compile Include="Facilities\Synchronize\SynchronizeFacilityTestCase.cs" />
    <Compile Include="TestConventionsValidationTestCase.cs" />
    <Compile Include="TypeComparerTestCase.cs" />
    <Compile Include="TypedDependenciesTestCase.cs" />
    <Compile Include="MicroKernel\ArgumentsTestCase.cs" />
    <Compile Include="Activators\BestConstructorTestCase.cs">
      <SubType>Code</SubType>
    </Compile>
    <Compile Include="Bugs\IoC-108.cs" />
    <Compile Include="Bugs\IoC-114.cs" />
    <Compile Include="Bugs\IoC-117.cs" />
    <Compile Include="Bugs\IoC-95.cs" />
    <Compile Include="Bugs\Ioc113\IoC_113.cs" />
    <Compile Include="Bugs\Ioc113\SdiComponentMethods.cs" />
    <Compile Include="Bugs\Ioc113\StartableDisposableAndInitializableComponent.cs" />
    <Compile Include="Bugs\IoC_141.cs" />
    <Compile Include="ClassComponents\BaseComponent.cs" />
    <Compile Include="Components\ClassWithArguments.cs" />
    <Compile Include="ClassComponents\ClassWithArrayConstructor.cs" />
    <Compile Include="ClassComponents\ClassWithListConstructor.cs">
      <SubType>Code</SubType>
    </Compile>
    <Compile Include="ClassComponents\ClassWithTwoParametersWithSameType.cs" />
    <Compile Include="ClassComponents\CommonImpl1.cs">
      <SubType>Code</SubType>
    </Compile>
    <Compile Include="ClassComponents\CommonImpl2.cs">
      <SubType>Code</SubType>
    </Compile>
    <Compile Include="ClassComponents\CommonServiceUser.cs">
      <SubType>Code</SubType>
    </Compile>
    <Compile Include="ClassComponents\CommonServiceUser2.cs">
      <SubType>Code</SubType>
    </Compile>
    <Compile Include="ClassComponents\CommonSub1Impl.cs" />
    <Compile Include="ClassComponents\CommonSub2Impl.cs" />
    <Compile Include="ClassComponents\ComponentFactory.cs">
      <SubType>Code</SubType>
    </Compile>
    <Compile Include="ClassComponents\CommonImplWithDependency.cs" />
    <Compile Include="ClassComponents\HasTwoConstructors.cs" />
    <Compile Include="ClassComponents\HasTwoConstructors2.cs" />
    <Compile Include="ClassComponents\HasTwoConstructors3.cs" />
    <Compile Include="ClassComponents\ICommon2.cs" />
    <Compile Include="ClassComponents\IGeneric.cs" />
    <Compile Include="ClassComponents\GenericImpl1.cs" />
    <Compile Include="ClassComponents\GenericImpl2.cs" />
    <Compile Include="ClassComponents\IMapper.cs" />
    <Compile Include="ClassComponents\ICommonSub1.cs" />
    <Compile Include="ClassComponents\ICommonSub2.cs" />
    <Compile Include="ClassComponents\ITask.cs" />
    <Compile Include="ClassComponents\NonPublicComponent.cs" />
    <Compile Include="ClassComponents\CustomerValidator.cs" />
    <Compile Include="ClassComponents\IValidator.cs" />
    <Compile Include="ClassComponents\CustomerChain.cs" />
    <Compile Include="ClassComponents\CustomerImpl.cs">
      <SubType>Code</SubType>
    </Compile>
    <Compile Include="ClassComponents\CustomerImpl2.cs">
      <SubType>Code</SubType>
    </Compile>
    <Compile Include="ClassComponents\CustomLifestyleManager.cs">
      <SubType>Code</SubType>
    </Compile>
    <Compile Include="ClassComponents\DefaultCustomer.cs">
      <SubType>Code</SubType>
    </Compile>
    <Compile Include="ClassComponents\DefaultMailSenderService.cs">
      <SubType>Code</SubType>
    </Compile>
    <Compile Include="ClassComponents\DefaultSpamService.cs">
      <SubType>Code</SubType>
    </Compile>
    <Compile Include="ClassComponents\DefaultSpamServiceWithConstructor.cs">
      <SubType>Code</SubType>
    </Compile>
    <Compile Include="ClassComponents\DefaultTemplateEngine.cs">
      <SubType>Code</SubType>
    </Compile>
    <Compile Include="ClassComponents\GenericClassWithParameter.cs" />
    <Compile Include="ClassComponents\HiperFacility.cs">
      <SubType>Code</SubType>
    </Compile>
    <Compile Include="ClassComponents\ICommon.cs">
      <SubType>Code</SubType>
    </Compile>
    <Compile Include="ClassComponents\ICustomer.cs">
      <SubType>Code</SubType>
    </Compile>
    <Compile Include="ClassComponents\Repository.cs" />
    <Compile Include="ClassComponents\ServiceUser.cs" />
    <Compile Include="ClassComponents\ServiceUser2.cs" />
    <Compile Include="ClassComponents\SimpleComponent1.cs" />
    <Compile Include="ClassComponents\SimpleComponent2.cs" />
    <Compile Include="ClassComponents\SimpleComponent3.cs" />
    <Compile Include="ClassComponents\TwoInterfacesImpl.cs" />
    <Compile Include="ClassComponents\UsesIGeneric.cs" />
    <Compile Include="DecoratorsTestCase.cs" />
    <Compile Include="DependencyResolvingTestCase.cs" />
    <Compile Include="KernelEventsTestCase.cs" />
    <Compile Include="Facilities\FactorySupport\FactorySupportFluentTestCase.cs" />
    <Compile Include="Facilities\FactorySupport\FactorySupportProgrammaticTestCase.cs" />
    <Compile Include="Facilities\FactorySupport\FactorySupportTestCase.cs" />
    <Compile Include="GraphNodeTests.cs" />
    <Compile Include="Components\MyService.cs" />
    <Compile Include="Facilities\Startable\Components\StartableChainWithGenerics.cs" />
    <Compile Include="Facilities\Startable\Components\StartableComponentWithCustomDependencies.cs" />
    <Compile Include="Registration\DynamicParametersTestCase.cs" />
    <Compile Include="TypedFactoryInterfaces\ICalculatorFactoryCreateWithoutId.cs" />
    <Compile Include="TypedFactoryInterfaces\ICalculatorFactory.cs" />
    <Compile Include="TypeUtilTestCase.cs" />
    <Compile Include="Windsor.Tests\LifecycledComponentsReleasePolicyComponentTrackingTestCase.cs" />
    <Compile Include="Windsor.Tests\GenericVarianceTestCase.cs" />
    <Compile Include="Windsor.Tests\LitestylePerThreadTestCase.cs" />
    <Compile Include="Windsor.Tests\MultiServiceComponentsTestCase.cs" />
    <Compile Include="DefaultConversionManagerTestCase.cs">
      <SubType>Code</SubType>
    </Compile>
    <Compile Include="DependencyGraphTestCase.cs">
      <SubType>Code</SubType>
    </Compile>
    <Compile Include="DefaultDependnecyResolverTestCase.cs">
      <SubType>Code</SubType>
    </Compile>
    <Compile Include="Facilities\Startable\Components\NoInterfaceStartableComponent.cs">
      <SubType>Code</SubType>
    </Compile>
    <Compile Include="Facilities\Startable\Components\StartableComponent.cs">
      <SubType>Code</SubType>
    </Compile>
    <Compile Include="Facilities\Startable\StartableFacilityTestCase.cs">
      <SubType>Code</SubType>
    </Compile>
    <Compile Include="Facilities\FacilityTestCase.cs">
      <SubType>Code</SubType>
    </Compile>
    <Compile Include="GraphTestCase.cs">
      <SubType>Code</SubType>
    </Compile>
    <Compile Include="LazyLoadingTestCase.cs" />
    <Compile Include="Components\DisposableBase.cs" />
    <Compile Include="Components\MyCustomerActivator.cs" />
    <Compile Include="Lifecycle\DecomissioningResponsibilitiesTestCase.cs" />
    <Compile Include="Lifecycle\InitializableTestCase.cs">
      <SubType>Code</SubType>
    </Compile>
    <Compile Include="Components\PerWebRequestComponent.cs" />
    <Compile Include="Components\CustomComponent.cs">
      <SubType>Code</SubType>
    </Compile>
    <Compile Include="Components\IComponent.cs">
      <SubType>Code</SubType>
    </Compile>
    <Compile Include="Components\TrivialComponent.cs">
      <SubType>Code</SubType>
    </Compile>
    <Compile Include="Components\PerThreadComponent.cs">
      <SubType>Code</SubType>
    </Compile>
    <Compile Include="Components\SingletonComponent.cs">
      <SubType>Code</SubType>
    </Compile>
    <Compile Include="Components\TransientComponent.cs">
      <SubType>Code</SubType>
    </Compile>
    <Compile Include="Lifestyle\LifestyleManagerTestCase.cs">
      <SubType>Code</SubType>
    </Compile>
    <Compile Include="MicroKernelTestCase.cs">
      <SubType>Code</SubType>
    </Compile>
    <Compile Include="Pools\MultithreadedPooledTestCase.cs">
      <SubType>Code</SubType>
    </Compile>
    <Compile Include="Pools\PoolableComponent1.cs">
      <SubType>Code</SubType>
    </Compile>
    <Compile Include="Pools\PooledLifestyleManagerTestCase.cs">
      <SubType>Code</SubType>
    </Compile>
    <Compile Include="Registration\ComponentRegistrationTestCase.cs" />
    <Compile Include="Registration\AllTypesTestCase.cs" />
    <Compile Include="Registration\Interceptors\InterceptorsTestCase.cs" />
    <Compile Include="Registration\Interceptors\InterceptorsTestCaseHelper.cs" />
    <Compile Include="Registration\Interceptors\Multiple\GenericInterceptorsInSingleCall.cs" />
    <Compile Include="Registration\Interceptors\Multiple\GenericInterceptorsMultipleCall.cs" />
    <Compile Include="Registration\Interceptors\Multiple\InterceptorKeyInSingleCall.cs" />
    <Compile Include="Registration\Interceptors\Multiple\InterceptorKeyMultipleCall.cs" />
    <Compile Include="Registration\Interceptors\Multiple\InterceptorReferenceAnywhereMultipleCall.cs" />
    <Compile Include="Registration\Interceptors\Multiple\InterceptorReferencesInSingleCallTestCase.cs" />
    <Compile Include="Registration\Interceptors\Multiple\InterceptorReferencesWithPositionInSingleCall.cs" />
    <Compile Include="Registration\Interceptors\Multiple\InterceptorReferencesWithPositionInSingleCall1.cs" />
    <Compile Include="Registration\Interceptors\Multiple\InterceptorReferencesWithPositionInSingleCall2.cs" />
    <Compile Include="Registration\Interceptors\Multiple\InterceptorReferenceWithPositionMultipleCall1.cs" />
    <Compile Include="Registration\Interceptors\Multiple\InterceptorReferenceWithPositionMultipleCall2.cs" />
    <Compile Include="Registration\Interceptors\Multiple\InterceptorReferenceWithPositionMultipleCall3.cs" />
    <Compile Include="Registration\Interceptors\Multiple\InterceptorTypeMultipleCall.cs" />
    <Compile Include="Registration\Interceptors\Multiple\InterceptorTypesInSingleCall.cs" />
    <Compile Include="Registration\Interceptors\Single\SingleGenericInterceptor.cs" />
    <Compile Include="Registration\Interceptors\Single\InterceptorKeyTestCase.cs" />
    <Compile Include="Registration\Interceptors\Single\InterceptorReference.cs" />
    <Compile Include="Registration\Interceptors\Single\InterceptorTypeTestCase.cs" />
    <Compile Include="Registration\UsingFactoryMethodTestCase.cs" />
    <Compile Include="RuntimeParametersTestCase.cs" />
    <Compile Include="RuntimeParameters\ComponentWithParameters.cs" />
    <Compile Include="SerializationTestCase.cs">
      <SubType>Code</SubType>
    </Compile>
    <Compile Include="SpecializedResolvers\ArrayResolverTestCase.cs" />
    <Compile Include="SpecializedResolvers\ListResolverTestCase.cs" />
    <Compile Include="SubContainers\SubContainersTestCase.cs">
      <SubType>Code</SubType>
    </Compile>
    <Compile Include="SubResolverTestCase.cs" />
    <Compile Include="TransientMultiConstructorTestCase.cs" />
    <Compile Include="TypeNameConverterTestCase.cs" />
    <Compile Include="UnsatisfiedDependenciesTestCase.cs">
      <SubType>Code</SubType>
    </Compile>
    <Compile Include="Bugs\FACILITIES-ISSUE-111\Components\A_Facilities_Issue_111.cs" />
    <Compile Include="Bugs\FACILITIES-ISSUE-111\Components\B_Facilities_Issue_111.cs" />
    <Compile Include="Bugs\FACILITIES-ISSUE-111\Components\IA_Facilities_Issue_111.cs" />
    <Compile Include="Bugs\FACILITIES-ISSUE-111\Components\IB_Facilities_Issue_111.cs" />
    <Compile Include="Bugs\FACILITIES-ISSUE-111\FACILITIES_ISSUE_111.cs" />
    <Compile Include="Bugs\IoC-102.cs" />
    <Compile Include="Bugs\IoC-115.cs" />
    <Compile Include="Bugs\IoC-138.cs" />
    <Compile Include="Bugs\IoC-78\IoC-78.cs" />
    <Compile Include="Bugs\IoC_103\IoC_103.cs" />
    <Compile Include="Activators\ConstructorTestCase.cs" />
    <Compile Include="Bugs\IoC_169\IoC_169.cs" />
    <Compile Include="ChildContainerSupportTestCase.cs">
      <SubType>Code</SubType>
    </Compile>
    <Compile Include="CircularDependencyTestCase.cs" />
    <Compile Include="Components\CalculatorService.cs">
      <SubType>Code</SubType>
    </Compile>
    <Compile Include="Components\CalculatorServiceWithAttributes.cs">
      <SubType>Code</SubType>
    </Compile>
    <Compile Include="Components\CalculatorServiceWithInternalInterface.cs" />
    <Compile Include="Components\CalculatorServiceWithLifecycle.cs">
      <SubType>Code</SubType>
    </Compile>
    <Compile Include="Components\Camera.cs" />
    <Compile Include="Components\View.cs" />
    <Compile Include="Components\ComponentWithConfigs.cs" />
    <Compile Include="Components\ComponentWithProperties.cs" />
    <Compile Include="Components\ComponentWithStringProperty.cs" />
    <Compile Include="Components\CalculatorServiceWithMarshalByRefProxyBehavior.cs" />
    <Compile Include="Components\RepositoryNotMarkedAsTransient.cs" />
    <Compile Include="Components\Employee.cs">
      <SubType>Code</SubType>
    </Compile>
    <Compile Include="Components\ICalcService.cs">
      <SubType>Code</SubType>
    </Compile>
    <Compile Include="Components\IEmployee.cs">
      <SubType>Code</SubType>
    </Compile>
    <Compile Include="Components\IReviewableEmployee.cs">
      <SubType>Code</SubType>
    </Compile>
    <Compile Include="Components\IReviewer.cs">
      <SubType>Code</SubType>
    </Compile>
    <Compile Include="Components\ClassWithDoNotWireProperties.cs" />
    <Compile Include="Components\MarshalCalculatorService.cs">
      <SubType>Code</SubType>
    </Compile>
    <Compile Include="Components\ReviewableEmployee.cs">
      <SubType>Code</SubType>
    </Compile>
    <Compile Include="Components\Reviewer.cs">
      <SubType>Code</SubType>
    </Compile>
    <Compile Include="Components\Robot.cs">
      <SubType>Code</SubType>
    </Compile>
    <Compile Include="Components\SimpleMixIn.cs" />
    <Compile Include="ConfigHelper.cs" />
    <Compile Include="Configuration2\ConfigurationEnvTestCase.cs" />
    <Compile Include="Configuration2\ConfigurationForwardedTypesTestCase.cs" />
    <Compile Include="Configuration2\ConfigWithStatementsTestCase.cs">
      <SubType>Code</SubType>
    </Compile>
    <Compile Include="Configuration2\EvalSupportTestCase.cs" />
    <Compile Include="Configuration2\IncludesTestCase.cs">
      <SubType>Code</SubType>
    </Compile>
    <Compile Include="Configuration2\Properties\PropertiesTestCase.cs">
      <SubType>Code</SubType>
    </Compile>
    <Compile Include="Configuration2\SynchronizationProblemTestCase.cs" />
    <Compile Include="ConfigureDecoratorsTestCase.cs" />
    <Compile Include="ContainerProblem.cs">
      <SubType>Code</SubType>
    </Compile>
    <Compile Include="ContainerProblem2.cs" />
    <Compile Include="Facilities\EventWiring\InvalidConfigTestCase.cs" />
    <Compile Include="Components\EmptyGenericClassService.cs" />
    <Compile Include="Facilities\EventWiring\Model\Handlers.cs" />
    <Compile Include="Facilities\EventWiring\Model\MultiListener.cs" />
    <Compile Include="Facilities\EventWiring\Model\MultiPublisher.cs" />
    <Compile Include="Facilities\EventWiring\Model\PublisherListener.cs" />
    <Compile Include="Facilities\EventWiring\Model\SimpleListener.cs" />
    <Compile Include="Facilities\EventWiring\Model\SimplePublisher.cs" />
    <Compile Include="Components\EmptyClassService.cs" />
    <Compile Include="Facilities\EventWiring\Model\SubscriberWithDependency.cs" />
    <Compile Include="Facilities\EventWiring\Model\SubscriberWithGenericDependency.cs" />
    <Compile Include="Facilities\EventWiring\ProxiedSubscriberTestCase.cs" />
    <Compile Include="Facilities\EventWiring\SingletonComponentsTestCase.cs" />
    <Compile Include="Facilities\EventWiring\SingletonStartableTestCase.cs" />
    <Compile Include="Facilities\EventWiring\SubscriberWithDependenciesTestCase.cs" />
    <Compile Include="Facilities\Remoting\AbstractRemoteTestCase.cs" />
    <Compile Include="Components\AppDomainFactory.cs" />
    <Compile Include="Components\CalcServiceRemotingImpl.cs" />
    <Compile Include="Facilities\Remoting\ConfigurableRegistrationTestCase.cs" />
    <Compile Include="Components\ConsumerComp.cs" />
    <Compile Include="Components\CustomToStringService.cs" />
    <Compile Include="Facilities\Remoting\FacilityLifeCycleTestCase.cs" />
    <Compile Include="Components\GenericToStringServiceImpl.cs" />
    <Compile Include="Components\IGenericToStringService.cs" />
    <Compile Include="Components\InterceptableCalcServiceRemoting.cs" />
    <Compile Include="Facilities\Remoting\RemoteClientActivatedTestCase.cs" />
    <Compile Include="Facilities\Remoting\RemoteComponentTestCase.cs" />
    <Compile Include="Facilities\Remoting\RemoteComponentWithInterceptorTestCase.cs" />
    <Compile Include="Facilities\Remoting\RemoteGenericComponentTestCase.cs" />
    <Compile Include="Facilities\Remoting\RemoteRecoverableCpntTestCase.cs" />
    <Compile Include="Facilities\Remoting\RemoteSingletonTestCase.cs" />
    <Compile Include="Facilities\Remoting\ServerClientContainerTestCase.cs" />
    <Compile Include="Facilities\TypedFactory\Components\Component1.cs" />
    <Compile Include="Facilities\TypedFactory\Components\Component2.cs" />
    <Compile Include="Facilities\TypedFactory\Components\ComponentWithOptionalParameter.cs" />
    <Compile Include="ClassComponents\DisposableComponent.cs" />
    <Compile Include="Facilities\TypedFactory\Components\GenericComponent.cs" />
    <Compile Include="Facilities\TypedFactory\Components\GenericComponentWithIntArg.cs" />
    <Compile Include="Facilities\TypedFactory\Components\IDummyComponent.cs" />
    <Compile Include="Facilities\TypedFactory\Components\IProtocolHandler.cs" />
    <Compile Include="Facilities\TypedFactory\Components\MessengerProtocolHandler.cs" />
    <Compile Include="Facilities\TypedFactory\Components\MirandaProtocolHandler.cs" />
    <Compile Include="Facilities\TypedFactory\ExternalConfigurationTestCase.cs" />
    <Compile Include="Facilities\TypedFactory\Factories\IDisposableFactory.cs" />
    <Compile Include="Facilities\TypedFactory\Factories\DummyComponentFactory.cs" />
    <Compile Include="Facilities\TypedFactory\Factories\IComponentFactory1.cs" />
    <Compile Include="Facilities\TypedFactory\Factories\IFactoryWithParameters.cs" />
    <Compile Include="Facilities\TypedFactory\Factories\IGenericComponentsFactory.cs" />
    <Compile Include="Facilities\TypedFactory\Factories\IProtocolHandlerFactory.cs" />
    <Compile Include="Facilities\TypedFactory\TypedFactoryTestCase.cs" />
    <Compile Include="Facilities\TypedFactory\TypedFactoryFacilityTake2TestCase.cs" />
    <Compile Include="InterceptorSelectorTestCase.cs" />
    <Compile Include="OpenGenericsTestCase.cs" />
    <Compile Include="ProxyInfrastructure\ProxyAllHook.cs" />
    <Compile Include="RegisteringTwoServicesForSameType.cs" />
    <Compile Include="SelectAllSelector.cs" />
    <Compile Include="CustomSubDependencyResolversTestCase.cs" />
    <Compile Include="ModelInterceptorsSelectorTestCase.cs" />
    <Compile Include="RegistrationOrderingTestsCase.cs">
      <SubType>Code</SubType>
    </Compile>
    <Compile Include="Windsor.Tests\XmlConfigStructureTestCase.cs" />
    <Compile Include="XmlFiles\Xml.cs" />
    <EmbeddedResource Include="XmlFiles\Channel1.xml" />
    <EmbeddedResource Include="Config\OneComponentInTwoPieces.xml">
      <CopyToOutputDirectory>Always</CopyToOutputDirectory>
    </EmbeddedResource>
    <EmbeddedResource Include="XmlFiles\sample_config_complex.xml">
      <CopyToOutputDirectory>PreserveNewest</CopyToOutputDirectory>
    </EmbeddedResource>
    <EmbeddedResource Include="Configuration2\class_with_private_setter.xml">
      <CopyToOutputDirectory>Always</CopyToOutputDirectory>
    </EmbeddedResource>
    <EmbeddedResource Include="Configuration2\abstract_component_factory.xml">
      <CopyToOutputDirectory>Always</CopyToOutputDirectory>
    </EmbeddedResource>
    <EmbeddedResource Include="XmlFiles\CustomLifestyle.xml" />
    <EmbeddedResource Include="XmlFiles\componentWithoutId.xml" />
    <Content Include="Config\RecursiveDecoratorConfigOpenGeneric.xml">
      <CopyToOutputDirectory>PreserveNewest</CopyToOutputDirectory>
    </Content>
    <EmbeddedResource Include="XmlFiles\ignoreprop.xml" />
    <Content Include="Config\ComplexGenericConfig.xml">
      <CopyToOutputDirectory>PreserveNewest</CopyToOutputDirectory>
      <SubType>Designer</SubType>
    </Content>
    <Content Include="Config\GenericDecoratorConfig.xml">
      <CopyToOutputDirectory>PreserveNewest</CopyToOutputDirectory>
    </Content>
    <Content Include="Config\MissingDecoratorConfig.xml">
      <CopyToOutputDirectory>PreserveNewest</CopyToOutputDirectory>
    </Content>
    <Content Include="Config\RecursiveDecoratorConfig.xml">
      <CopyToOutputDirectory>PreserveNewest</CopyToOutputDirectory>
    </Content>
    <Content Include="Config\DecoratorConfig.xml">
      <SubType>
      </SubType>
      <CopyToOutputDirectory>PreserveNewest</CopyToOutputDirectory>
    </Content>
    <Compile Include="Facilities\SlowlyInitFacility.cs">
      <SubType>Code</SubType>
    </Compile>
    <Compile Include="HandlerSelectorsTestCase.cs" />
    <Compile Include="IgnoreWireTestCase.cs" />
    <Compile Include="Installer\ConfigurationInstallerTestCase.cs" />
    <Compile Include="Installer\InstallerTestCase.cs">
      <SubType>Code</SubType>
    </Compile>
    <Compile Include="InterceptorsTestCase.cs">
      <SubType>Code</SubType>
    </Compile>
    <Compile Include="ResolveAllTestCase.cs" />
    <Compile Include="PropertiesInspectionBehaviorTestCase.cs" />
    <Compile Include="ProxyInfrastructure\ProxyNothingHook.cs" />
    <Compile Include="Proxies\FactorySupportTestCase.cs" />
    <Compile Include="Proxies\TypedFactoryFacilityTestCase.cs" />
    <Compile Include="Proxies\ProxyBehaviorTestCase.cs" />
    <Compile Include="ReportedProblemTestCase.cs">
      <SubType>Code</SubType>
    </Compile>
    <Compile Include="RobotWireTestCase.cs">
      <SubType>Code</SubType>
    </Compile>
    <Compile Include="SmartProxyTestCase.cs">
      <SubType>Code</SubType>
    </Compile>
    <Compile Include="ContainerAndGenericsInCodeTestCase.cs" />
    <Compile Include="Windsor.Tests\MultiServiceGenericComponentsTestCase.cs" />
    <Compile Include="XmlProcessor\XmlProcessorTestCase.cs">
      <SubType>Code</SubType>
    </Compile>
    <Content Include="Configuration2\Properties\config_with_missing_properties.xml">
      <CopyToOutputDirectory>PreserveNewest</CopyToOutputDirectory>
    </Content>
    <Content Include="Configuration2\Properties\config_with_properties.xml">
      <CopyToOutputDirectory>PreserveNewest</CopyToOutputDirectory>
    </Content>
    <Content Include="Configuration2\Properties\config_with_properties_and_defines.xml">
      <CopyToOutputDirectory>PreserveNewest</CopyToOutputDirectory>
    </Content>
    <Content Include="Configuration2\Properties\config_with_properties_and_defines2.xml">
      <CopyToOutputDirectory>PreserveNewest</CopyToOutputDirectory>
    </Content>
    <Content Include="Configuration2\Properties\config_with_properties_and_includes.xml">
      <CopyToOutputDirectory>PreserveNewest</CopyToOutputDirectory>
    </Content>
    <Content Include="Configuration2\Properties\config_with_silent_properties.xml">
      <CopyToOutputDirectory>PreserveNewest</CopyToOutputDirectory>
    </Content>
    <Content Include="Configuration2\Properties\properties.xml">
      <CopyToOutputDirectory>PreserveNewest</CopyToOutputDirectory>
    </Content>
    <Content Include="Configuration2\Properties\properties_using_properties.xml">
      <CopyToOutputDirectory>PreserveNewest</CopyToOutputDirectory>
    </Content>
    <Content Include="Config\GenericsConfig.xml">
      <CopyToOutputDirectory>PreserveNewest</CopyToOutputDirectory>
      <SubType>Designer</SubType>
    </Content>
    <EmbeddedResource Include="XmlFiles\installerconfig.xml" />
    <EmbeddedResource Include="XmlFiles\propertyInspectionBehavior.xml" />
    <EmbeddedResource Include="XmlFiles\propertyInspectionBehaviorInvalid.xml" />
    <EmbeddedResource Include="XmlFiles\robotwireconfig.xml" />
    <EmbeddedResource Include="XmlFiles\sample_config.xml" />
    <EmbeddedResource Include="XmlFiles\facilityWithoutId.xml" />
    <Content Include="XmlProcessor\TestFiles\AssemblyIncludeTestDisabled.xml">
      <CopyToOutputDirectory>PreserveNewest</CopyToOutputDirectory>
    </Content>
    <Content Include="XmlProcessor\TestFiles\AssemblyIncludeTestResult.xml">
      <CopyToOutputDirectory>PreserveNewest</CopyToOutputDirectory>
    </Content>
    <Content Include="XmlProcessor\TestFiles\ChooseStatement2Test.xml">
      <CopyToOutputDirectory>PreserveNewest</CopyToOutputDirectory>
    </Content>
    <Content Include="XmlProcessor\TestFiles\ChooseStatement2TestResult.xml">
      <CopyToOutputDirectory>PreserveNewest</CopyToOutputDirectory>
    </Content>
    <Content Include="XmlProcessor\TestFiles\ChooseStatementTest.xml">
      <CopyToOutputDirectory>PreserveNewest</CopyToOutputDirectory>
    </Content>
    <Content Include="XmlProcessor\TestFiles\ChooseStatementTestResult.xml">
      <CopyToOutputDirectory>PreserveNewest</CopyToOutputDirectory>
    </Content>
    <Content Include="XmlProcessor\TestFiles\ComplexPropertiesTest.xml">
      <CopyToOutputDirectory>PreserveNewest</CopyToOutputDirectory>
    </Content>
    <Content Include="XmlProcessor\TestFiles\ComplexPropertiesTestResult.xml">
      <CopyToOutputDirectory>PreserveNewest</CopyToOutputDirectory>
    </Content>
    <Content Include="XmlProcessor\TestFiles\DefineDebugTestDisabled.xml">
      <CopyToOutputDirectory>PreserveNewest</CopyToOutputDirectory>
    </Content>
    <Content Include="XmlProcessor\TestFiles\DefineDebugTestResult.xml">
      <CopyToOutputDirectory>PreserveNewest</CopyToOutputDirectory>
    </Content>
    <Content Include="XmlProcessor\TestFiles\DefineDefaultTestResult.xml">
      <CopyToOutputDirectory>PreserveNewest</CopyToOutputDirectory>
    </Content>
    <Content Include="XmlProcessor\TestFiles\IfStatementTest.xml">
      <CopyToOutputDirectory>PreserveNewest</CopyToOutputDirectory>
    </Content>
    <Content Include="XmlProcessor\TestFiles\IfStatementTestResult.xml">
      <CopyToOutputDirectory>PreserveNewest</CopyToOutputDirectory>
    </Content>
    <Content Include="XmlProcessor\TestFiles\InvalidElseWithFlag.xml">
      <CopyToOutputDirectory>PreserveNewest</CopyToOutputDirectory>
    </Content>
    <Content Include="XmlProcessor\TestFiles\InvalidElsifWithNoFlag.xml">
      <CopyToOutputDirectory>PreserveNewest</CopyToOutputDirectory>
    </Content>
    <Content Include="XmlProcessor\TestFiles\InvalidFlag.xml">
      <CopyToOutputDirectory>PreserveNewest</CopyToOutputDirectory>
    </Content>
    <Content Include="XmlProcessor\TestFiles\InvalidIfWithNoFlag.xml">
      <CopyToOutputDirectory>PreserveNewest</CopyToOutputDirectory>
    </Content>
    <Content Include="XmlProcessor\TestFiles\InvalidPropertiesMissing.xml">
      <CopyToOutputDirectory>PreserveNewest</CopyToOutputDirectory>
    </Content>
    <Content Include="XmlProcessor\TestFiles\InvalidUnbalancedIfStatement.xml">
      <CopyToOutputDirectory>PreserveNewest</CopyToOutputDirectory>
    </Content>
    <Content Include="XmlProcessor\TestFiles\MultiInclude2TestResult.xml">
      <CopyToOutputDirectory>PreserveNewest</CopyToOutputDirectory>
    </Content>
    <Content Include="XmlProcessor\TestFiles\MultiIncludeTestResult.xml">
      <CopyToOutputDirectory>PreserveNewest</CopyToOutputDirectory>
    </Content>
    <Content Include="XmlProcessor\TestFiles\Pi-ChooseStatement2Test.xml">
      <CopyToOutputDirectory>PreserveNewest</CopyToOutputDirectory>
    </Content>
    <Content Include="XmlProcessor\TestFiles\Pi-ChooseStatement2TestResult.xml">
      <CopyToOutputDirectory>PreserveNewest</CopyToOutputDirectory>
    </Content>
    <Content Include="XmlProcessor\TestFiles\Pi-ChooseStatementTest.xml">
      <CopyToOutputDirectory>PreserveNewest</CopyToOutputDirectory>
    </Content>
    <Content Include="XmlProcessor\TestFiles\Pi-ChooseStatementTestResult.xml">
      <CopyToOutputDirectory>PreserveNewest</CopyToOutputDirectory>
    </Content>
    <Content Include="XmlProcessor\TestFiles\Pi-ComplexChooseStatementTest.xml">
      <CopyToOutputDirectory>PreserveNewest</CopyToOutputDirectory>
    </Content>
    <Content Include="XmlProcessor\TestFiles\Pi-ComplexChooseStatementTestResult.xml">
      <CopyToOutputDirectory>PreserveNewest</CopyToOutputDirectory>
    </Content>
    <Content Include="XmlProcessor\TestFiles\Pi-ComplexDefineDefaultTestResult.xml">
      <CopyToOutputDirectory>PreserveNewest</CopyToOutputDirectory>
    </Content>
    <Content Include="XmlProcessor\TestFiles\Pi-DefineDebugTestResult.xml">
      <CopyToOutputDirectory>PreserveNewest</CopyToOutputDirectory>
    </Content>
    <Content Include="XmlProcessor\TestFiles\Pi-DefineDefaultTestResult.xml">
      <CopyToOutputDirectory>PreserveNewest</CopyToOutputDirectory>
    </Content>
    <Content Include="XmlProcessor\TestFiles\PI-IfStatementTest.xml">
      <CopyToOutputDirectory>PreserveNewest</CopyToOutputDirectory>
    </Content>
    <Content Include="XmlProcessor\TestFiles\PI-IfStatementTestResult.xml">
      <CopyToOutputDirectory>PreserveNewest</CopyToOutputDirectory>
    </Content>
    <Content Include="XmlProcessor\TestFiles\PropertiesMissingSilentTest.xml">
      <CopyToOutputDirectory>PreserveNewest</CopyToOutputDirectory>
    </Content>
    <Content Include="XmlProcessor\TestFiles\PropertiesMissingSilentTestResult.xml">
      <CopyToOutputDirectory>PreserveNewest</CopyToOutputDirectory>
    </Content>
    <Content Include="XmlProcessor\TestFiles\PropertiesWithAttributesTest.xml">
      <CopyToOutputDirectory>PreserveNewest</CopyToOutputDirectory>
    </Content>
    <Content Include="XmlProcessor\TestFiles\PropertiesWithAttributesTestResult.xml">
      <CopyToOutputDirectory>PreserveNewest</CopyToOutputDirectory>
    </Content>
    <Content Include="XmlProcessor\TestFiles\RelativeTest\Include1.xml" />
    <Content Include="XmlProcessor\TestFiles\RelativeTest\Include2.xml" />
    <Content Include="XmlProcessor\TestFiles\SimpleInclude.xml">
      <CopyToOutputDirectory>PreserveNewest</CopyToOutputDirectory>
    </Content>
    <Content Include="XmlProcessor\TestFiles\SimplePropertiesTest.xml">
      <CopyToOutputDirectory>PreserveNewest</CopyToOutputDirectory>
    </Content>
    <Content Include="XmlProcessor\TestFiles\SimplePropertiesTestResult.xml">
      <CopyToOutputDirectory>PreserveNewest</CopyToOutputDirectory>
    </Content>
    <Content Include="XmlProcessor\TestFiles\SimpleTest.xml">
      <CopyToOutputDirectory>PreserveNewest</CopyToOutputDirectory>
    </Content>
    <Content Include="XmlProcessor\TestFiles\SimpleTestResult.xml">
      <CopyToOutputDirectory>PreserveNewest</CopyToOutputDirectory>
    </Content>
    <EmbeddedResource Include="Configuration2\config_with_choose_stmt.xml">
      <CopyToOutputDirectory>PreserveNewest</CopyToOutputDirectory>
    </EmbeddedResource>
    <EmbeddedResource Include="Configuration2\config_with_define_debug.xml">
      <CopyToOutputDirectory>PreserveNewest</CopyToOutputDirectory>
    </EmbeddedResource>
    <EmbeddedResource Include="Configuration2\config_with_define_default.xml">
      <CopyToOutputDirectory>PreserveNewest</CopyToOutputDirectory>
    </EmbeddedResource>
    <EmbeddedResource Include="Configuration2\config_with_define_prod.xml">
      <CopyToOutputDirectory>PreserveNewest</CopyToOutputDirectory>
    </EmbeddedResource>
    <EmbeddedResource Include="Configuration2\config_with_define_qa.xml">
      <CopyToOutputDirectory>PreserveNewest</CopyToOutputDirectory>
    </EmbeddedResource>
    <EmbeddedResource Include="Configuration2\config_with_if_stmt.xml">
      <CopyToOutputDirectory>PreserveNewest</CopyToOutputDirectory>
    </EmbeddedResource>
    <EmbeddedResource Include="XmlFiles\hasFileIncludes.xml">
      <CopyToOutputDirectory>PreserveNewest</CopyToOutputDirectory>
    </EmbeddedResource>
    <EmbeddedResource Include="Configuration2\config_with_include_relative.xml">
      <CopyToOutputDirectory>PreserveNewest</CopyToOutputDirectory>
    </EmbeddedResource>
    <EmbeddedResource Include="Configuration2\config_with_include_relative2.xml">
      <CopyToOutputDirectory>PreserveNewest</CopyToOutputDirectory>
    </EmbeddedResource>
    <EmbeddedResource Include="XmlFiles\include1.xml">
      <CopyToOutputDirectory>PreserveNewest</CopyToOutputDirectory>
    </EmbeddedResource>
    <EmbeddedResource Include="XmlFiles\include2.xml">
      <CopyToOutputDirectory>PreserveNewest</CopyToOutputDirectory>
    </EmbeddedResource>
    <EmbeddedResource Include="Configuration2\RelativeTest\rel_include1.xml">
      <CopyToOutputDirectory>PreserveNewest</CopyToOutputDirectory>
    </EmbeddedResource>
    <EmbeddedResource Include="Configuration2\RelativeTest\rel_include2.xml">
      <CopyToOutputDirectory>PreserveNewest</CopyToOutputDirectory>
    </EmbeddedResource>
    <EmbeddedResource Include="XmlFiles\hasResourceIncludes.xml">
      <CopyToOutputDirectory>PreserveNewest</CopyToOutputDirectory>
    </EmbeddedResource>
    <EmbeddedResource Include="XmlProcessor\TestFiles\AssemblyInclude1.xml">
      <CopyToOutputDirectory>PreserveNewest</CopyToOutputDirectory>
    </EmbeddedResource>
    <EmbeddedResource Include="XmlProcessor\TestFiles\AssemblyInclude2.xml">
      <CopyToOutputDirectory>PreserveNewest</CopyToOutputDirectory>
    </EmbeddedResource>
    <EmbeddedResource Include="XmlProcessor\TestFiles\include1.xml">
      <CopyToOutputDirectory>PreserveNewest</CopyToOutputDirectory>
    </EmbeddedResource>
    <EmbeddedResource Include="XmlProcessor\TestFiles\include2.xml">
      <CopyToOutputDirectory>PreserveNewest</CopyToOutputDirectory>
    </EmbeddedResource>
  </ItemGroup>
  <ItemGroup>
    <None Include="App.config">
      <SubType>Designer</SubType>
    </None>
    <EmbeddedResource Include="XmlFiles\interceptorsWithHookAndSelector.xml" />
    <EmbeddedResource Include="XmlFiles\mixins.xml" />
    <EmbeddedResource Include="XmlFiles\additionalInterfaces.xml" />
    <None Include="Config\chainOfResponsibility.config">
      <CopyToOutputDirectory>PreserveNewest</CopyToOutputDirectory>
    </None>
    <None Include="Config\chainOfResponsibility_smart.config">
      <CopyToOutputDirectory>PreserveNewest</CopyToOutputDirectory>
    </None>
    <EmbeddedResource Include="XmlFiles\interceptorsMultiple.xml" />
    <EmbeddedResource Include="XmlFiles\interceptorsInvalid.xml" />
    <EmbeddedResource Include="XmlFiles\interceptors.xml" />
    <Content Include="Bugs\IoC_103\sample1.xml">
      <CopyToOutputDirectory>PreserveNewest</CopyToOutputDirectory>
    </Content>
    <Content Include="Configuration2\config_with_forwarded_types.xml">
      <CopyToOutputDirectory>PreserveNewest</CopyToOutputDirectory>
    </Content>
    <EmbeddedResource Include="Configuration2\config_with_installers_assembly.xml">
      <CopyToOutputDirectory>PreserveNewest</CopyToOutputDirectory>
    </EmbeddedResource>
    <EmbeddedResource Include="Configuration2\config_with_installers_type.xml">
      <CopyToOutputDirectory>PreserveNewest</CopyToOutputDirectory>
    </EmbeddedResource>
    <EmbeddedResource Include="Configuration2\config_with_using_assembly.xml">
      <CopyToOutputDirectory>PreserveNewest</CopyToOutputDirectory>
    </EmbeddedResource>
    <EmbeddedResource Include="XmlFiles\justConfiguration.xml" />
    <Content Include="RemotingTcpConfig2.config">
      <CopyToOutputDirectory>PreserveNewest</CopyToOutputDirectory>
    </Content>
    <Content Include="RemotingTcpConfigClient.config">
      <CopyToOutputDirectory>PreserveNewest</CopyToOutputDirectory>
    </Content>
    <Content Include="RemotingTcpConfig.config">
      <CopyToOutputDirectory>PreserveNewest</CopyToOutputDirectory>
    </Content>
    <EmbeddedResource Include="XmlFiles\EventWiringFacility\dependencies.config">
      <SubType>Designer</SubType>
    </EmbeddedResource>
    <EmbeddedResource Include="XmlFiles\EventWiringFacility\invalid.config" />
    <EmbeddedResource Include="XmlFiles\EventWiringFacility\singleton.config" />
    <EmbeddedResource Include="XmlFiles\EventWiringFacility\startable.config" />
    <EmbeddedResource Include="Configuration2\env_config.xml">
      <CopyToOutputDirectory>PreserveNewest</CopyToOutputDirectory>
    </EmbeddedResource>
    <EmbeddedResource Include="Configuration2\eval_config.xml">
      <CopyToOutputDirectory>PreserveNewest</CopyToOutputDirectory>
    </EmbeddedResource>
    <Content Include="Configuration2\synchtest_config.xml">
      <CopyToOutputDirectory>PreserveNewest</CopyToOutputDirectory>
    </Content>
    <EmbeddedResource Include="XmlFiles\sample_config_with_spaces.xml" />
    <EmbeddedResource Include="XmlFiles\RemotingFacility\client_12134_kernelcomponent.xml" />
    <EmbeddedResource Include="XmlFiles\RemotingFacility\client_clientactivated.xml" />
    <EmbeddedResource Include="XmlFiles\RemotingFacility\client_confreg_clientactivated.xml" />
    <EmbeddedResource Include="XmlFiles\RemotingFacility\client_kernelcomponent.xml" />
    <EmbeddedResource Include="XmlFiles\RemotingFacility\client_kernelcomponent_recover.xml" />
    <EmbeddedResource Include="XmlFiles\RemotingFacility\client_kernelgenericcomponent.xml" />
    <EmbeddedResource Include="XmlFiles\RemotingFacility\client_simple_scenario.xml" />
    <EmbeddedResource Include="XmlFiles\RemotingFacility\server_clientactivated.xml" />
    <EmbeddedResource Include="XmlFiles\RemotingFacility\server_client_kernelcomponent.xml" />
    <EmbeddedResource Include="XmlFiles\RemotingFacility\server_confreg_clientactivated.xml" />
    <EmbeddedResource Include="XmlFiles\RemotingFacility\server_kernelcomponent.xml" />
    <EmbeddedResource Include="XmlFiles\RemotingFacility\server_kernelcomponent_inter1.xml" />
    <EmbeddedResource Include="XmlFiles\RemotingFacility\server_kernelcomponent_recover.xml" />
    <EmbeddedResource Include="XmlFiles\RemotingFacility\server_kernelgenericcomponent.xml" />
    <EmbeddedResource Include="XmlFiles\RemotingFacility\server_simple_scenario.xml">
      <SubType>Designer</SubType>
    </EmbeddedResource>
    <EmbeddedResource Include="Facilities\TypedFactory\typedFactory_castle_config.xml">
      <CopyToOutputDirectory>PreserveNewest</CopyToOutputDirectory>
      <SubType>Designer</SubType>
    </EmbeddedResource>
    <EmbeddedResource Include="XmlFiles\IOC-51.xml" />
    <EmbeddedResource Include="XmlFiles\typedFactory.xml" />
    <EmbeddedResource Include="XmlFiles\proxyBehavior.xml" />
    <EmbeddedResource Include="XmlFiles\typedFactoryCreateWithoutId.xml" />
    <Content Include="XmlProcessor\TestFiles\DefineDefaultTestDisabled.xml">
      <CopyToOutputDirectory>PreserveNewest</CopyToOutputDirectory>
    </Content>
    <Content Include="XmlProcessor\TestFiles\MultiInclude2TestDisabled.xml">
      <CopyToOutputDirectory>PreserveNewest</CopyToOutputDirectory>
    </Content>
    <Content Include="XmlProcessor\TestFiles\MultiIncludeTestDisabled.xml">
      <CopyToOutputDirectory>PreserveNewest</CopyToOutputDirectory>
    </Content>
    <Content Include="XmlProcessor\TestFiles\Pi-ComplexDefineDefaultTestDisabled.xml">
      <CopyToOutputDirectory>PreserveNewest</CopyToOutputDirectory>
    </Content>
    <Content Include="XmlProcessor\TestFiles\Pi-DefineDebugTestDisabled.xml">
      <CopyToOutputDirectory>PreserveNewest</CopyToOutputDirectory>
    </Content>
    <Content Include="XmlProcessor\TestFiles\Pi-DefineDefaultTestDisabled.xml">
      <CopyToOutputDirectory>PreserveNewest</CopyToOutputDirectory>
    </Content>
    <Content Include="XmlProcessor\TestFiles\PropertiesWithPI-IfStatementTest.xml">
      <CopyToOutputDirectory>PreserveNewest</CopyToOutputDirectory>
    </Content>
    <Content Include="XmlProcessor\TestFiles\PropertiesWithPI-IfStatementTestResult.xml">
      <CopyToOutputDirectory>PreserveNewest</CopyToOutputDirectory>
    </Content>
    <None Include="LoggingFacility\log4net.facilities.test.config">
      <CopyToOutputDirectory>PreserveNewest</CopyToOutputDirectory>
    </None>
    <None Include="LoggingFacility\NLog.facilities.test.config">
      <CopyToOutputDirectory>PreserveNewest</CopyToOutputDirectory>
      <SubType>Designer</SubType>
    </None>
  </ItemGroup>
  <ItemGroup>
    <Service Include="{B4F97281-0DBD-4835-9ED8-7DFB966E87FF}" />
  </ItemGroup>
  <ItemGroup />
  <Import Project="$(MSBuildBinPath)\Microsoft.CSharp.targets" Condition="($(MSBuildTargets) == '') Or ($(MSBuildTargets) == 'CSharp')" />
  <Import Project="$(MSBuildExtensionsPath)\Microsoft\Silverlight\v4.0\Microsoft.Silverlight.CSharp.targets" Condition="$(MSBuildTargets) == 'Silverlight 4.0'" />
  <Import Project="$(RootPath)\Settings.proj" />
  <Import Project="$(BuildScriptsPath)\Castle.Common.targets" />
  <PropertyGroup>
    <PreBuildEvent>
    </PreBuildEvent>
    <PostBuildEvent>
    </PostBuildEvent>
  </PropertyGroup>
</Project><|MERGE_RESOLUTION|>--- conflicted
+++ resolved
@@ -1,1481 +1,1467 @@
-﻿<?xml version="1.0" encoding="utf-8"?>
-<Project DefaultTargets="Build" xmlns="http://schemas.microsoft.com/developer/msbuild/2003" ToolsVersion="4.0">
-  <PropertyGroup>
-    <RootPath Condition=" '$(RootPath)' == '' ">$(MSBuildProjectDirectory)\..\..</RootPath>
-    <TargetFrameworkVersion>v4.0</TargetFrameworkVersion>
-  </PropertyGroup>
-  <PropertyGroup>
-    <Configuration Condition=" '$(Configuration)' == '' ">NET40-Debug</Configuration>
-    <Platform Condition=" '$(Platform)' == '' ">AnyCPU</Platform>
-    <ProductVersion>9.0.30729</ProductVersion>
-    <SchemaVersion>2.0</SchemaVersion>
-    <ProjectGuid>{CB3A30A6-56D4-4F4F-9AEF-DA55E1FF6D74}</ProjectGuid>
-    <OutputType>Library</OutputType>
-    <AppDesignerFolder>Properties</AppDesignerFolder>
-    <RootNamespace>CastleTests</RootNamespace>
-    <AssemblyName>Castle.Windsor.Tests</AssemblyName>
-    <SignAssembly>true</SignAssembly>
-    <AssemblyOriginatorKeyFile>..\..\buildscripts\CastleKey.snk</AssemblyOriginatorKeyFile>
-    <FileUpgradeFlags>
-    </FileUpgradeFlags>
-    <TargetFrameworkVersion Condition="$(TargetFrameworkVersion)==''">v4.0</TargetFrameworkVersion>
-  </PropertyGroup>
-  <PropertyGroup Condition=" '$(Configuration)|$(Platform)' == 'NET40-Debug|AnyCPU' ">
-    <TargetFrameworkProfile>
-    </TargetFrameworkProfile>
-    <DebugSymbols>true</DebugSymbols>
-    <DebugType>full</DebugType>
-    <Optimize>false</Optimize>
-    <OutputPath>bin\NET40-Debug\</OutputPath>
-    <DefineConstants>TRACE;DEBUG;NET NET40</DefineConstants>
-    <ErrorReport>prompt</ErrorReport>
-    <WarningLevel>4</WarningLevel>
-    <TreatWarningsAsErrors>true</TreatWarningsAsErrors>
-  </PropertyGroup>
-  <PropertyGroup Condition=" '$(Configuration)|$(Platform)' == 'NET40-Release|AnyCPU' ">
-    <TargetFrameworkProfile>
-    </TargetFrameworkProfile>
-    <DebugType>pdbonly</DebugType>
-    <Optimize>true</Optimize>
-    <OutputPath>bin\NET40-Release\</OutputPath>
-    <DefineConstants>TRACE;DOTNET DOTNET40</DefineConstants>
-    <ErrorReport>prompt</ErrorReport>
-    <WarningLevel>4</WarningLevel>
-  </PropertyGroup>
-  <PropertyGroup>
-    <DefineConstants>$(DefineConstants);$(BuildConstants)</DefineConstants>
-  </PropertyGroup>
-  <PropertyGroup Condition="'$(Configuration)|$(Platform)' == 'NET40CP-Release|AnyCPU'">
-    <TargetFrameworkProfile>
-    </TargetFrameworkProfile>
-    <OutputPath>bin\NET40CP-Release\</OutputPath>
-    <DefineConstants>TRACE;DOTNET DOTNET40 CLIENTPROFILE</DefineConstants>
-    <Optimize>true</Optimize>
-    <DebugType>pdbonly</DebugType>
-    <PlatformTarget>AnyCPU</PlatformTarget>
-    <CodeAnalysisLogFile>bin\Release\Castle.Windsor.Tests.dll.CodeAnalysisLog.xml</CodeAnalysisLogFile>
-    <CodeAnalysisUseTypeNameInSuppression>true</CodeAnalysisUseTypeNameInSuppression>
-    <CodeAnalysisModuleSuppressionsFile>GlobalSuppressions.cs</CodeAnalysisModuleSuppressionsFile>
-    <ErrorReport>prompt</ErrorReport>
-    <CodeAnalysisRuleSet>MinimumRecommendedRules.ruleset</CodeAnalysisRuleSet>
-    <CodeAnalysisRuleSetDirectories>;C:\Program Files (x86)\Microsoft Visual Studio 10.0\Team Tools\Static Analysis Tools\\Rule Sets</CodeAnalysisRuleSetDirectories>
-    <CodeAnalysisIgnoreBuiltInRuleSets>true</CodeAnalysisIgnoreBuiltInRuleSets>
-    <CodeAnalysisRuleDirectories>;C:\Program Files (x86)\Microsoft Visual Studio 10.0\Team Tools\Static Analysis Tools\FxCop\\Rules</CodeAnalysisRuleDirectories>
-    <CodeAnalysisIgnoreBuiltInRules>true</CodeAnalysisIgnoreBuiltInRules>
-  </PropertyGroup>
-  <PropertyGroup Condition="'$(Configuration)|$(Platform)' == 'NET40CP-Debug|AnyCPU'">
-    <TargetFrameworkProfile>
-    </TargetFrameworkProfile>
-    <DebugSymbols>true</DebugSymbols>
-    <OutputPath>bin\NET40CP-Debug\</OutputPath>
-    <DefineConstants>TRACE;DEBUG;DOTNET DOTNET40 CLIENTPROFILE</DefineConstants>
-    <TreatWarningsAsErrors>true</TreatWarningsAsErrors>
-    <DebugType>full</DebugType>
-    <PlatformTarget>AnyCPU</PlatformTarget>
-    <CodeAnalysisLogFile>bin\Debug\Castle.Windsor.Tests.dll.CodeAnalysisLog.xml</CodeAnalysisLogFile>
-    <CodeAnalysisUseTypeNameInSuppression>true</CodeAnalysisUseTypeNameInSuppression>
-    <CodeAnalysisModuleSuppressionsFile>GlobalSuppressions.cs</CodeAnalysisModuleSuppressionsFile>
-    <ErrorReport>prompt</ErrorReport>
-    <CodeAnalysisRuleSet>MinimumRecommendedRules.ruleset</CodeAnalysisRuleSet>
-    <CodeAnalysisRuleSetDirectories>;C:\Program Files (x86)\Microsoft Visual Studio 10.0\Team Tools\Static Analysis Tools\\Rule Sets</CodeAnalysisRuleSetDirectories>
-    <CodeAnalysisIgnoreBuiltInRuleSets>true</CodeAnalysisIgnoreBuiltInRuleSets>
-    <CodeAnalysisRuleDirectories>;C:\Program Files (x86)\Microsoft Visual Studio 10.0\Team Tools\Static Analysis Tools\FxCop\\Rules</CodeAnalysisRuleDirectories>
-    <CodeAnalysisIgnoreBuiltInRules>true</CodeAnalysisIgnoreBuiltInRules>
-  </PropertyGroup>
-  <PropertyGroup Condition="'$(Configuration)|$(Platform)' == 'NET35-Release|AnyCPU'">
-    <TargetFrameworkVersion>v3.5</TargetFrameworkVersion>
-    <OutputPath>bin\NET35-Release\</OutputPath>
-    <DefineConstants>TRACE;DOTNET DOTNET35</DefineConstants>
-    <Optimize>true</Optimize>
-    <DebugType>pdbonly</DebugType>
-    <PlatformTarget>AnyCPU</PlatformTarget>
-    <CodeAnalysisLogFile>bin\Release\Castle.Windsor.Tests.dll.CodeAnalysisLog.xml</CodeAnalysisLogFile>
-    <CodeAnalysisUseTypeNameInSuppression>true</CodeAnalysisUseTypeNameInSuppression>
-    <CodeAnalysisModuleSuppressionsFile>GlobalSuppressions.cs</CodeAnalysisModuleSuppressionsFile>
-    <ErrorReport>prompt</ErrorReport>
-    <CodeAnalysisRuleSet>MinimumRecommendedRules.ruleset</CodeAnalysisRuleSet>
-    <CodeAnalysisRuleSetDirectories>;C:\Program Files (x86)\Microsoft Visual Studio 10.0\Team Tools\Static Analysis Tools\\Rule Sets</CodeAnalysisRuleSetDirectories>
-    <CodeAnalysisIgnoreBuiltInRuleSets>true</CodeAnalysisIgnoreBuiltInRuleSets>
-    <CodeAnalysisRuleDirectories>;C:\Program Files (x86)\Microsoft Visual Studio 10.0\Team Tools\Static Analysis Tools\FxCop\\Rules</CodeAnalysisRuleDirectories>
-    <CodeAnalysisIgnoreBuiltInRules>true</CodeAnalysisIgnoreBuiltInRules>
-  </PropertyGroup>
-  <PropertyGroup Condition="'$(Configuration)|$(Platform)' == 'NET35-Debug|AnyCPU'">
-    <TargetFrameworkVersion>v3.5</TargetFrameworkVersion>
-    <DebugSymbols>true</DebugSymbols>
-    <OutputPath>bin\NET35-Debug\</OutputPath>
-    <DefineConstants>TRACE;DEBUG;DOTNET DOTNET35</DefineConstants>
-    <TreatWarningsAsErrors>true</TreatWarningsAsErrors>
-    <DebugType>full</DebugType>
-    <PlatformTarget>AnyCPU</PlatformTarget>
-    <CodeAnalysisLogFile>bin\Debug\Castle.Windsor.Tests.dll.CodeAnalysisLog.xml</CodeAnalysisLogFile>
-    <CodeAnalysisUseTypeNameInSuppression>true</CodeAnalysisUseTypeNameInSuppression>
-    <CodeAnalysisModuleSuppressionsFile>GlobalSuppressions.cs</CodeAnalysisModuleSuppressionsFile>
-    <ErrorReport>prompt</ErrorReport>
-    <CodeAnalysisRuleSet>MinimumRecommendedRules.ruleset</CodeAnalysisRuleSet>
-    <CodeAnalysisRuleSetDirectories>;C:\Program Files (x86)\Microsoft Visual Studio 10.0\Team Tools\Static Analysis Tools\\Rule Sets</CodeAnalysisRuleSetDirectories>
-    <CodeAnalysisRuleDirectories>;C:\Program Files (x86)\Microsoft Visual Studio 10.0\Team Tools\Static Analysis Tools\FxCop\\Rules</CodeAnalysisRuleDirectories>
-    <CodeAnalysisIgnoreBuiltInRules>true</CodeAnalysisIgnoreBuiltInRules>
-  </PropertyGroup>
-  <PropertyGroup Condition="'$(Configuration)|$(Platform)' == 'SL4-Release|AnyCPU'">
-    <TargetFrameworkVersion>v4.0</TargetFrameworkVersion>
-    <OutputPath>bin\SL4-Release\</OutputPath>
-    <DefineConstants>TRACE;SILVERLIGHT SL4</DefineConstants>
-    <Optimize>true</Optimize>
-    <DebugType>pdbonly</DebugType>
-    <PlatformTarget>AnyCPU</PlatformTarget>
-    <CodeAnalysisLogFile>bin\Release\Castle.Windsor.Tests.dll.CodeAnalysisLog.xml</CodeAnalysisLogFile>
-    <CodeAnalysisUseTypeNameInSuppression>true</CodeAnalysisUseTypeNameInSuppression>
-    <CodeAnalysisModuleSuppressionsFile>GlobalSuppressions.cs</CodeAnalysisModuleSuppressionsFile>
-    <ErrorReport>prompt</ErrorReport>
-    <CodeAnalysisRuleSet>MinimumRecommendedRules.ruleset</CodeAnalysisRuleSet>
-    <CodeAnalysisRuleSetDirectories>;C:\Program Files (x86)\Microsoft Visual Studio 10.0\Team Tools\Static Analysis Tools\\Rule Sets</CodeAnalysisRuleSetDirectories>
-    <CodeAnalysisIgnoreBuiltInRuleSets>true</CodeAnalysisIgnoreBuiltInRuleSets>
-    <CodeAnalysisRuleDirectories>;C:\Program Files (x86)\Microsoft Visual Studio 10.0\Team Tools\Static Analysis Tools\FxCop\\Rules</CodeAnalysisRuleDirectories>
-    <CodeAnalysisIgnoreBuiltInRules>true</CodeAnalysisIgnoreBuiltInRules>
-  </PropertyGroup>
-  <PropertyGroup Condition="'$(Configuration)|$(Platform)' == 'SL4-Debug|AnyCPU'">
-    <TargetFrameworkVersion>v4.0</TargetFrameworkVersion>
-    <DebugSymbols>true</DebugSymbols>
-    <OutputPath>bin\SL4-Debug\</OutputPath>
-    <DefineConstants>TRACE;DEBUG;SILVERLIGHT SL4</DefineConstants>
-    <TreatWarningsAsErrors>true</TreatWarningsAsErrors>
-    <DebugType>full</DebugType>
-    <PlatformTarget>AnyCPU</PlatformTarget>
-    <CodeAnalysisLogFile>bin\Debug\Castle.Windsor.Tests.dll.CodeAnalysisLog.xml</CodeAnalysisLogFile>
-    <CodeAnalysisUseTypeNameInSuppression>true</CodeAnalysisUseTypeNameInSuppression>
-    <CodeAnalysisModuleSuppressionsFile>GlobalSuppressions.cs</CodeAnalysisModuleSuppressionsFile>
-    <ErrorReport>prompt</ErrorReport>
-    <CodeAnalysisRuleSet>MinimumRecommendedRules.ruleset</CodeAnalysisRuleSet>
-    <CodeAnalysisRuleSetDirectories>;C:\Program Files (x86)\Microsoft Visual Studio 10.0\Team Tools\Static Analysis Tools\\Rule Sets</CodeAnalysisRuleSetDirectories>
-    <CodeAnalysisIgnoreBuiltInRuleSets>true</CodeAnalysisIgnoreBuiltInRuleSets>
-    <CodeAnalysisRuleDirectories>;C:\Program Files (x86)\Microsoft Visual Studio 10.0\Team Tools\Static Analysis Tools\FxCop\\Rules</CodeAnalysisRuleDirectories>
-    <CodeAnalysisIgnoreBuiltInRules>true</CodeAnalysisIgnoreBuiltInRules>
-  </PropertyGroup>
-  <PropertyGroup Condition="'$(Configuration)|$(Platform)' == 'MONO26-Debug|AnyCPU'">
-    <DebugSymbols>true</DebugSymbols>
-    <OutputPath>bin\MONO26-Debug\</OutputPath>
-    <DefineConstants>TRACE;DEBUG;MONO MONO26</DefineConstants>
-    <TreatWarningsAsErrors>true</TreatWarningsAsErrors>
-    <DebugType>full</DebugType>
-    <PlatformTarget>AnyCPU</PlatformTarget>
-    <CodeAnalysisLogFile>bin\Debug\Castle.Windsor.Tests.dll.CodeAnalysisLog.xml</CodeAnalysisLogFile>
-    <CodeAnalysisUseTypeNameInSuppression>true</CodeAnalysisUseTypeNameInSuppression>
-    <CodeAnalysisModuleSuppressionsFile>GlobalSuppressions.cs</CodeAnalysisModuleSuppressionsFile>
-    <ErrorReport>prompt</ErrorReport>
-    <CodeAnalysisRuleSet>MinimumRecommendedRules.ruleset</CodeAnalysisRuleSet>
-    <CodeAnalysisRuleSetDirectories>;C:\Program Files (x86)\Microsoft Visual Studio 10.0\Team Tools\Static Analysis Tools\\Rule Sets</CodeAnalysisRuleSetDirectories>
-    <CodeAnalysisIgnoreBuiltInRuleSets>true</CodeAnalysisIgnoreBuiltInRuleSets>
-    <CodeAnalysisRuleDirectories>;C:\Program Files (x86)\Microsoft Visual Studio 10.0\Team Tools\Static Analysis Tools\FxCop\\Rules</CodeAnalysisRuleDirectories>
-    <CodeAnalysisIgnoreBuiltInRules>true</CodeAnalysisIgnoreBuiltInRules>
-  </PropertyGroup>
-  <PropertyGroup Condition="'$(Configuration)|$(Platform)' == 'MONO26-Release|AnyCPU'">
-    <OutputPath>bin\MONO26-Release\</OutputPath>
-    <DefineConstants>TRACE;MONO MONO26</DefineConstants>
-    <Optimize>true</Optimize>
-    <DebugType>pdbonly</DebugType>
-    <PlatformTarget>AnyCPU</PlatformTarget>
-    <CodeAnalysisLogFile>bin\Release\Castle.Windsor.Tests.dll.CodeAnalysisLog.xml</CodeAnalysisLogFile>
-    <CodeAnalysisUseTypeNameInSuppression>true</CodeAnalysisUseTypeNameInSuppression>
-    <CodeAnalysisModuleSuppressionsFile>GlobalSuppressions.cs</CodeAnalysisModuleSuppressionsFile>
-    <ErrorReport>prompt</ErrorReport>
-    <CodeAnalysisRuleSet>MinimumRecommendedRules.ruleset</CodeAnalysisRuleSet>
-    <CodeAnalysisRuleSetDirectories>;C:\Program Files (x86)\Microsoft Visual Studio 10.0\Team Tools\Static Analysis Tools\\Rule Sets</CodeAnalysisRuleSetDirectories>
-    <CodeAnalysisIgnoreBuiltInRuleSets>true</CodeAnalysisIgnoreBuiltInRuleSets>
-    <CodeAnalysisRuleDirectories>;C:\Program Files (x86)\Microsoft Visual Studio 10.0\Team Tools\Static Analysis Tools\FxCop\\Rules</CodeAnalysisRuleDirectories>
-    <CodeAnalysisIgnoreBuiltInRules>true</CodeAnalysisIgnoreBuiltInRules>
-    <CodeAnalysisFailOnMissingRules>false</CodeAnalysisFailOnMissingRules>
-  </PropertyGroup>
-  <PropertyGroup Condition="'$(Configuration)|$(Platform)' == 'MONO28-Debug|AnyCPU'">
-    <DebugSymbols>true</DebugSymbols>
-    <OutputPath>bin\MONO28-Debug\</OutputPath>
-    <DefineConstants>TRACE;DEBUG;MONO MONO28</DefineConstants>
-    <TreatWarningsAsErrors>true</TreatWarningsAsErrors>
-    <DebugType>full</DebugType>
-    <PlatformTarget>AnyCPU</PlatformTarget>
-    <CodeAnalysisLogFile>bin\Debug\Castle.Windsor.Tests.dll.CodeAnalysisLog.xml</CodeAnalysisLogFile>
-    <CodeAnalysisUseTypeNameInSuppression>true</CodeAnalysisUseTypeNameInSuppression>
-    <CodeAnalysisModuleSuppressionsFile>GlobalSuppressions.cs</CodeAnalysisModuleSuppressionsFile>
-    <ErrorReport>prompt</ErrorReport>
-    <CodeAnalysisRuleSet>MinimumRecommendedRules.ruleset</CodeAnalysisRuleSet>
-    <CodeAnalysisRuleSetDirectories>;C:\Program Files (x86)\Microsoft Visual Studio 10.0\Team Tools\Static Analysis Tools\\Rule Sets</CodeAnalysisRuleSetDirectories>
-    <CodeAnalysisIgnoreBuiltInRuleSets>true</CodeAnalysisIgnoreBuiltInRuleSets>
-    <CodeAnalysisRuleDirectories>;C:\Program Files (x86)\Microsoft Visual Studio 10.0\Team Tools\Static Analysis Tools\FxCop\\Rules</CodeAnalysisRuleDirectories>
-    <CodeAnalysisIgnoreBuiltInRules>true</CodeAnalysisIgnoreBuiltInRules>
-    <CodeAnalysisFailOnMissingRules>false</CodeAnalysisFailOnMissingRules>
-  </PropertyGroup>
-  <PropertyGroup Condition="'$(Configuration)|$(Platform)' == 'MONO28-Release|AnyCPU'">
-    <OutputPath>bin\MONO28-Release\</OutputPath>
-    <DefineConstants>TRACE;MONO MONO28</DefineConstants>
-    <Optimize>true</Optimize>
-    <DebugType>pdbonly</DebugType>
-    <PlatformTarget>AnyCPU</PlatformTarget>
-    <CodeAnalysisLogFile>bin\Release\Castle.Windsor.Tests.dll.CodeAnalysisLog.xml</CodeAnalysisLogFile>
-    <CodeAnalysisUseTypeNameInSuppression>true</CodeAnalysisUseTypeNameInSuppression>
-    <CodeAnalysisModuleSuppressionsFile>GlobalSuppressions.cs</CodeAnalysisModuleSuppressionsFile>
-    <ErrorReport>prompt</ErrorReport>
-    <CodeAnalysisRuleSet>MinimumRecommendedRules.ruleset</CodeAnalysisRuleSet>
-    <CodeAnalysisRuleSetDirectories>;C:\Program Files (x86)\Microsoft Visual Studio 10.0\Team Tools\Static Analysis Tools\\Rule Sets</CodeAnalysisRuleSetDirectories>
-    <CodeAnalysisIgnoreBuiltInRuleSets>true</CodeAnalysisIgnoreBuiltInRuleSets>
-    <CodeAnalysisRuleDirectories>;C:\Program Files (x86)\Microsoft Visual Studio 10.0\Team Tools\Static Analysis Tools\FxCop\\Rules</CodeAnalysisRuleDirectories>
-    <CodeAnalysisIgnoreBuiltInRules>true</CodeAnalysisIgnoreBuiltInRules>
-  </PropertyGroup>
-  <ItemGroup>
-    <Reference Include="Castle.Core">
-      <SpecificVersion>False</SpecificVersion>
-      <HintPath>..\..\lib\$(BuildConfigKey)\Castle.Core.dll</HintPath>
-    </Reference>
-    <Reference Include="Castle.Services.Logging.Log4netIntegration">
-      <HintPath>..\..\lib\$(BuildConfigKey)\Castle.Services.Logging.Log4netIntegration.dll</HintPath>
-    </Reference>
-    <Reference Include="Castle.Services.Logging.NLogIntegration">
-      <HintPath>..\..\lib\$(BuildConfigKey)\Castle.Services.Logging.NLogIntegration.dll</HintPath>
-    </Reference>
-    <Reference Include="NLog">
-      <SpecificVersion>False</SpecificVersion>
-      <HintPath>$(RootPath)\lib\$(BuildConfigKey)\NLog.dll</HintPath>
-    </Reference>
-    <Reference Include="log4net">
-      <HintPath>..\..\lib\log4net.dll</HintPath>
-    </Reference>
-    <Reference Include="PresentationCore" Condition="$(MSBuildTargets)!='Silverlight 4.0'" />
-    <Reference Include="PresentationFramework" Condition="$(MSBuildTargets)!='Silverlight 4.0'" />
-    <Reference Include="System" />
-    <Reference Include="System.Core" />
-    <Reference Include="System.Windows.Forms" />
-    <Reference Include="System.Xaml" Condition="$(MSBuildTargets)!='Silverlight 4.0'" />
-    <Reference Include="System.Xml" />
-    <ProjectReference Include="..\Castle.Facilities.EventWiring\Castle.Facilities.EventWiring.csproj">
-      <Project>{4BB0BD73-0CB7-4979-B790-C4DAC0A32294}</Project>
-      <Name>Castle.Facilities.EventWiring</Name>
-    </ProjectReference>
-    <ProjectReference Include="..\Castle.Facilities.FactorySupport\Castle.Facilities.FactorySupport.csproj">
-      <Project>{50286B04-1FDA-46A7-89A1-6CFE9F5BB0DA}</Project>
-      <Name>Castle.Facilities.FactorySupport</Name>
-    </ProjectReference>
-    <ProjectReference Include="..\Castle.Facilities.Remoting\Castle.Facilities.Remoting.csproj" Condition="$(MSBuildTargets)!='Silverlight 4.0'">
-      <Project>{6DAC4325-B4AC-41A4-B892-2548185905BA}</Project>
-      <Name>Castle.Facilities.Remoting</Name>
-    </ProjectReference>
-    <ProjectReference Include="..\Castle.Facilities.Logging\Castle.Facilities.Logging.csproj">
-      <Project>{32D54D33-206F-44EE-8329-8480ABE049B1}</Project>
-      <Name>Castle.Facilities.Logging</Name>
-    </ProjectReference>
-    <ProjectReference Include="..\Castle.Facilities.Synchronize\Castle.Facilities.Synchronize.csproj" Condition="$(MSBuildTargets)!='Silverlight 4.0'">
-      <Project>{60C7AA6D-7DF1-432C-9E93-C01A64747ABD}</Project>
-      <Name>Castle.Facilities.Synchronize</Name>
-    </ProjectReference>
-    <ProjectReference Include="..\Castle.Windsor\Castle.Windsor.csproj">
-      <Name>Castle.Windsor</Name>
-      <Project>{60EFCB9B-E3FF-46A5-A2D2-D9F0EF75D5FE}</Project>
-      <Package>{FAE04EC0-301F-11D3-BF4B-00C04F79EFBC}</Package>
-      <Private>True</Private>
-    </ProjectReference>
-    <Reference Include="WindowsBase" />
-  </ItemGroup>
-  <ItemGroup Condition="$(MSBuildTargets)!='Silverlight 4.0'">
-    <Reference Include="System.configuration" />
-    <Reference Include="System.Data">
-      <Name>System.Data</Name>
-    </Reference>
-    <Reference Include="nunit.framework">
-      <SpecificVersion>False</SpecificVersion>
-      <HintPath>..\..\lib\nunit.framework.dll</HintPath>
-    </Reference>
-  </ItemGroup>
-  <ItemGroup Condition="$(MSBuildTargets)=='Silverlight 4.0'">
-    <Reference Include="NUnit.Silverlight.Framework">
-      <SpecificVersion>False</SpecificVersion>
-      <HintPath>..\..\lib\sl4\NUnit.Silverlight.Framework.dll</HintPath>
-    </Reference>
-    <Reference Include="NUnit.Silverlight.Compatibility">
-      <SpecificVersion>False</SpecificVersion>
-      <HintPath>..\..\lib\sl4\NUnit.Silverlight.Compatibility.dll</HintPath>
-    </Reference>
-  </ItemGroup>
-  <ItemGroup>
-    <Compile Include="AbstractContainerTestCase.cs" />
-    <Compile Include="BugAttribute.cs" />
-    <Compile Include="Bugs\IoC-267.cs" />
-    <Compile Include="ByRefDependenciesTestCase.cs" />
-    <Compile Include="Components\ADisposable.cs" />
-    <Compile Include="Components\AppHost.cs" />
-    <Compile Include="Components\AppScreenCBA.cs" />
-    <Compile Include="Components\BDisposable.cs" />
-    <Compile Include="Components\CBA.cs" />
-    <Compile Include="ClassComponents\CustomerRepository.cs" />
-    <Compile Include="ClassComponents\DecoratedRepository.cs" />
-    <Compile Include="ClassComponents\DecoratedRepository2.cs" />
-    <Compile Include="ClassComponents\DefaultRepository.cs" />
-    <Compile Include="ClassComponents\DoubleRepository.cs" />
-<<<<<<< HEAD
-    <Compile Include="Components\D_DB.cs" />
-=======
-    <Compile Include="ClassComponents\D_DB.cs" />
->>>>>>> 2d2fae04
-    <Compile Include="ClassComponents\GenericHasNested.cs" />
-    <Compile Include="ClassComponents\GenericImpl3.cs" />
-    <Compile Include="ClassComponents\HasByRefCtorArgument.cs" />
-    <Compile Include="ClassComponents\HasCtorDependency.cs" />
-    <Compile Include="ClassComponents\HasNestedType.cs" />
-    <Compile Include="ClassComponents\IRepository.cs" />
-    <Compile Include="ClassComponents\Noop2Facility.cs" />
-    <Compile Include="ClassComponents\NoopFacility.cs" />
-    <Compile Include="ClassComponents\Repository1.cs" />
-    <Compile Include="ClassComponents\Repository2.cs" />
-    <Compile Include="ClassComponents\Repository3.cs" />
-    <Compile Include="ClassInheritanceTestCase.cs" />
-    <Compile Include="ComponentsParametersDivisionTestCase.cs" />
-    <Compile Include="Components\AlarmGenerator.cs" />
-    <Compile Include="Components\AlarmGeneratorWithDependency.cs" />
-    <Compile Include="Components\ArrayRefDepAsConstructor.cs" />
-    <Compile Include="Components\BookStore.cs" />
-    <Compile Include="Components\CalculatorServiceWithStandartInterceptorTyped.cs" />
-    <Compile Include="Components\CalculatorServiceWithFooInterceptorNamed.cs" />
-    <Compile Include="Components\CalculatorServiceWithMultipleInterfaces.cs" />
-    <Compile Include="Components\CalculatorServiceWithStandardInterceptor.cs" />
-    <Compile Include="Components\CalulcatorFactory.cs" />
-    <Compile Include="Components\CameraService.cs" />
-    <Compile Include="Components\CBADecorator.cs" />
-    <Compile Include="Components\CompA.cs" />
-    <Compile Include="Components\CompB.cs" />
-    <Compile Include="Components\CompC.cs" />
-    <Compile Include="Components\CompD.cs" />
-    <Compile Include="Components\CompositeEmptyService2.cs" />
-    <Compile Include="Components\Controller.cs" />
-    <Compile Include="Components\ContravariantBase.cs" />
-    <Compile Include="Components\ContravariantDerived.cs" />
-    <Compile Include="Components\DemoRepository.cs" />
-    <Compile Include="Components\DependsOnArray.cs" />
-    <Compile Include="Components\DictionaryCache.cs" />
-    <Compile Include="Components\DisposableGeneric.cs" />
-    <Compile Include="Components\DisposableGenericA.cs" />
-    <Compile Include="Components\EmailSender.cs" />
-    <Compile Include="Components\EmailSenderWithDependency.cs" />
-    <Compile Include="Components\EmptyService2Impl1.cs" />
-    <Compile Include="Components\EmptyService2Impl2.cs" />
-    <Compile Include="Components\EmptyService2Impl3.cs" />
-    <Compile Include="Components\EmptyService2Impl4.cs" />
-    <Compile Include="Components\EmptyService2Impl5.cs" />
-    <Compile Include="Components\EmptyServiceComposite.cs" />
-    <Compile Include="Components\EmptyServiceDecorator.cs" />
-    <Compile Include="Components\EmptyServiceDecoratorViaProperty.cs" />
-    <Compile Include="Components\HasDictionaryDependency.cs" />
-    <Compile Include="Components\HasInstanceCount.cs" />
-    <Compile Include="Components\HasNullableDoubleConstructor.cs" />
-    <Compile Include="Components\HasNullableIntProperty.cs" />
-    <Compile Include="Components\HasNullDefaultForServiceDependency.cs" />
-    <Compile Include="Components\HasStringAndIntDependency.cs" />
-    <Compile Include="Components\HumanArm.cs" />
-    <Compile Include="Components\IAlarmSender.cs" />
-    <Compile Include="Components\IAmContravariant.cs" />
-    <Compile Include="Components\IAppScreen.cs" />
-    <Compile Include="Components\IArm.cs" />
-    <Compile Include="Components\IBookStore.cs" />
-    <Compile Include="Components\ICache.cs" />
-    <Compile Include="Components\ICamera.cs" />
-    <Compile Include="Components\ICameraService.cs" />
-    <Compile Include="Components\ICameraServiceBase.cs" />
-    <Compile Include="Components\IController.cs" />
-    <Compile Include="Components\IDependency.cs" />
-    <Compile Include="Components\IDependOnArray.cs" />
-    <Compile Include="Components\IEmptyService2.cs" />
-    <Compile Include="Components\IInternal.cs" />
-    <Compile Include="Components\IItemService.cs" />
-    <Compile Include="Components\InitializableComponent.cs" />
-    <Compile Include="Components\InitializableDisposableComponent.cs" />
-    <Compile Include="Components\IRepository.cs" />
-    <Compile Include="Components\IService.cs" />
-    <Compile Include="Components\IService2.cs" />
-    <Compile Include="Components\ISimpleMixIn.cs" />
-    <Compile Include="Components\ItemService.cs" />
-    <Compile Include="Components\IView.cs" />
-    <Compile Include="Components\JohnChild.cs" />
-    <Compile Include="Components\JohnGrandparent.cs" />
-    <Compile Include="Components\JohnParent.cs" />
-    <Compile Include="Components\LoggingRepositoryDecorator.cs" />
-    <Compile Include="Components\MyService2.cs" />
-    <Compile Include="Components\NeedsGenericType.cs" />
-    <Compile Include="Components\NullCache.cs" />
-    <Compile Include="Components\PlasmaGunArm.cs" />
-    <Compile Include="Components\ResolvableDependency.cs" />
-    <Compile Include="Components\ReviewerRepository.cs" />
-    <Compile Include="Components\SimpleServiceInitializable.cs" />
-    <Compile Include="Components\SimpleServiceSupportInitialize.cs" />
-    <Compile Include="Components\SmsSender.cs" />
-    <Compile Include="Components\StandardInterceptorAttribute.cs" />
-    <Compile Include="Components\SupportInitializeComponent.cs" />
-    <Compile Include="Components\TransientRepository.cs" />
-    <Compile Include="Components\UnresolvalbeDependency.cs" />
-    <Compile Include="Components\UnresolvalbeDependencyWithAdditionalServiceConstructor.cs" />
-    <Compile Include="Components\UnresolvalbeDependencyWithPrimitiveConstructor.cs" />
-    <Compile Include="Components\UsesLazy.cs" />
-    <Compile Include="Components\UsesUri.cs" />
-    <Compile Include="CompositePatternTestCase.cs" />
-    <Compile Include="ContainerAndGenericsInConfigTestCase.cs" />
-<<<<<<< HEAD
-    <Compile Include="ConventionVerification.cs" />
-=======
->>>>>>> 2d2fae04
-    <Compile Include="ContainerExtensions\BadDependencyResolver.cs" />
-    <Compile Include="ContainerExtensions\GoodDependencyResolver.cs" />
-    <Compile Include="Core.Tests\InterceptorAttributeTestCase.cs" />
-    <Compile Include="CreatingContainerTestCase.cs" />
-    <Compile Include="DuplicateGenerics.cs" />
-    <Compile Include="Diagnostics\AllComponentsDiagnosticTestCase.cs" />
-    <Compile Include="Diagnostics\PotentialLifestyleMismatchesDiagnosticTestCase.cs" />
-    <Compile Include="Diagnostics\PotentiallyMisconfiguredComponentsDiagnosticTestCase.cs" />
-    <Compile Include="Diagnostics\ReleasePolicyTrackedObjectsTestCase.cs" />
-    <Compile Include="ContainerExtensions\MyCustomReleasePolicy.cs" />
-    <Compile Include="Facilities\EventWiring\SomethingWentWrongTestCase.cs" />
-    <Compile Include="Components\AbstractCarProviderFactory.cs" />
-    <Compile Include="Components\DisposableComponentFactory.cs" />
-    <Compile Include="Components\FerrariProvider.cs" />
-    <Compile Include="Components\FiscalStability.cs" />
-    <Compile Include="Components\HondaProvider.cs" />
-    <Compile Include="Components\ICarProvider.cs" />
-    <Compile Include="Components\ISomeService.cs" />
-    <Compile Include="Components\ServiceFactory.cs" />
-    <Compile Include="Components\ServiceImplementation.cs" />
-    <Compile Include="Components\User.cs" />
-    <Compile Include="Facilities\Startable\StartableAndDecoratorsTestCase.cs" />
-    <Compile Include="Facilities\Synchronize\Components\ClassUsingWindowNoSynchronizataion.cs" />
-    <Compile Include="Facilities\Synchronize\SynchronizeViaAttributeTestCase.cs" />
-    <Compile Include="Facilities\TypedFactory\Components\DummyComponent.cs" />
-    <Compile Include="Facilities\TypedFactory\Components\IDummyComponent.generic.cs" />
-    <Compile Include="Facilities\TypedFactory\Components\ServiceWithMultipleCtors.cs" />
-    <Compile Include="Facilities\TypedFactory\Components\ServiceFactory.cs" />
-    <Compile Include="Facilities\TypedFactory\Components\ServiceRedirect.cs" />
-    <Compile Include="Facilities\TypedFactory\Delegates\GenericUsesFuncOfGenerics.cs" />
-    <Compile Include="Facilities\TypedFactory\Delegates\UsesBarDelegateProperty.cs" />
-    <Compile Include="Facilities\TypedFactory\Delegates\UsesBarDelegateTwoConstructors.cs" />
-<<<<<<< HEAD
-    <Compile Include="Facilities\TypedFactory\Delegates\UsesFooAndDelegate.cs" />
-    <Compile Include="Facilities\TypedFactory\Delegates\UsesTwoFooDelegates.cs" />
-=======
->>>>>>> 2d2fae04
-    <Compile Include="Facilities\TypedFactory\Delegates\UsesFooAndBarDelegateCtor.cs" />
-    <Compile Include="Facilities\TypedFactory\Delegates\UsesFooAndBarDelegateProperties.cs" />
-    <Compile Include="Facilities\TypedFactory\Factories\IComponentFactory2.cs" />
-    <Compile Include="Facilities\TypedFactory\Factories\IFactoryWithParametersExtended.cs" />
-    <Compile Include="Facilities\TypedFactory\Factories\IFactoryWithParametersTwoBases.cs" />
-    <Compile Include="Facilities\TypedFactory\Factories\IGenericFactoryClosed.cs" />
-    <Compile Include="Facilities\TypedFactory\Factories\IGenericFactoryClosedDoubly.cs" />
-    <Compile Include="Facilities\TypedFactory\Factories\IGenericFactoryDouble.cs" />
-    <Compile Include="Facilities\TypedFactory\Factories\IGenericFactoryWithArg.cs" />
-    <Compile Include="Facilities\TypedFactory\Factories\IGenericFactoryWithGenericMethod.cs" />
-    <Compile Include="Facilities\TypedFactory\Factories\IObjectFactory.cs" />
-    <Compile Include="Facilities\TypedFactory\TypedFactoryDependenciesTestCase.cs" />
-    <Compile Include="Facilities\TypedFactory\TypedFactoryOpenGenericFactoriesTestCase.cs" />
-    <Compile Include="GenericImplementationWithGreaterArityThanServiceTestCase.cs" />
-    <Compile Include="Generics\ARepository.cs" />
-    <Compile Include="Generics\ARepository.T.cs" />
-    <Compile Include="Generics\DoubleGenericRepository.cs" />
-    <Compile Include="Generics\IARepository.T.cs" />
-    <Compile Include="Generics\IRepository.cs" />
-    <Compile Include="Generics\IRepository.T.cs" />
-    <Compile Include="Generics\Repository.cs" />
-    <Compile Include="HandlerFilterTestCase.cs" />
-    <Compile Include="Handlers\EmptyConstructorTestCase.cs" />
-    <Compile Include="InternalsVisibleTo.cs" />
-    <Compile Include="LazyComponentsTestCase.cs" />
-    <Compile Include="LifecycledComponentsReleasePolicyTestCase.cs" />
-    <Compile Include="Components\DisposableFoo.cs" />
-    <Compile Include="ClassComponents\HasTwoConstructors4.cs" />
-    <Compile Include="ClassComponents\UsesDisposableFoo.cs" />
-    <Compile Include="Configuration2\PrivateSettersTestCase.cs" />
-    <Compile Include="DisposeOrderTestFixture.cs" />
-    <Compile Include="Components\A2.cs" />
-    <Compile Include="Components\ACycleProp.cs" />
-    <Compile Include="Components\AProp.cs" />
-    <Compile Include="Components\APropCtor.cs" />
-    <Compile Include="Components\BCycleProp.cs" />
-    <Compile Include="ClassComponents\ClassWithInstanceCount.cs" />
-    <Compile Include="ClassComponents\DependsOnThrowingComponent.cs" />
-    <Compile Include="ClassComponents\HasThrowingPropertyDependency.cs" />
-    <Compile Include="ClassComponents\ThrowsInCtor.cs" />
-    <Compile Include="ComponentsWithAttribute\HasUserAttributeNonRegister.cs" />
-    <Compile Include="ComponentsWithAttribute\HasUserAttributeRegister.cs" />
-    <Compile Include="ComponentsWithAttribute\UserAttribute.cs" />
-    <Compile Include="Components\ArrayDepAsConstructor.cs" />
-    <Compile Include="Components\ArrayDepAsProperty.cs" />
-    <Compile Include="Components\CollectionDepAsConstructor.cs" />
-    <Compile Include="Components\CollectionDepAsProperty.cs" />
-    <Compile Include="Components\CtorWithDefaultValueAndDefault.cs" />
-    <Compile Include="Components\CtorWithNullDefaultValueAndDefault.cs" />
-    <Compile Include="Components\EmptyServiceA.cs" />
-    <Compile Include="Components\EmptyServiceB.cs" />
-    <Compile Include="Components\EnumerableDepAsConstructor.cs" />
-    <Compile Include="Components\EnumerableDepAsProperty.cs" />
-    <Compile Include="Components\HasInternalConstructor.cs" />
-    <Compile Include="Components\HasProtectedConstructor.cs" />
-    <Compile Include="Components\CtorWithDefaultValue.cs" />
-    <Compile Include="Components\ListDepAsConstructor.cs" />
-    <Compile Include="Components\ListDepAsProperty.cs" />
-    <Compile Include="Components\ThrowsInCtorWithDisposableDependency.cs" />
-    <Compile Include="Components\TwoCtorsWithDefaultValue.cs" />
-    <Compile Include="DefaultValueTestCase.cs" />
-    <Compile Include="Facilities\TypedFactory\Delegates\UsesFooDelegateAndInt.cs" />
-    <Compile Include="Facilities\TypedFactory\TypedFactoryAndSubContainersTestCase.cs" />
-    <Compile Include="FailureCleanUpTestCase.cs" />
-    <Compile Include="Interceptors\ThrowInCtorInterceptor.cs" />
-    <Compile Include="Lifecycle\DisposeTestCase.cs" />
-    <Compile Include="Lifecycle\LifecycleActionTestCase.cs" />
-    <Compile Include="Lifecycle\SupportsInitializeTestCase.cs" />
-    <Compile Include="Components\ScopedComponent.cs" />
-    <Compile Include="Components\SealedComponent.cs" />
-    <Compile Include="Components\SealedComponentDisposable.cs" />
-    <Compile Include="Components\SealedComponentWithDependency.cs" />
-    <Compile Include="Components\TrivialComponentWithDependency.cs" />
-    <Compile Include="Components\UsesComponentWithDispose.cs" />
-    <Compile Include="Lifestyle\CustomLifestyle_InstanceScope.cs" />
-    <Compile Include="Lifestyle\CustomLifestyle_Scoped.cs" />
-    <Compile Include="Lifestyle\ScopedLifestyleExplicitAndTypedFactoriesTestCase.cs" />
-    <Compile Include="Lifestyle\ScopedLifestyleImplicitGraphScopingAndTypedFactoriesTestCase.cs" />
-    <Compile Include="Lifestyle\ScopedLifestyleImplicitGraphScopingTestCase.cs" />
-    <Compile Include="Lifestyle\ScopedLifestyleTestCase.cs" />
-    <Compile Include="LoggingFacility\BaseTest.cs" />
-    <Compile Include="LoggingFacility\Classes\ComplexLoggingComponent.cs" />
-    <Compile Include="LoggingFacility\Classes\CustomLog4NetFactory.cs" />
-    <Compile Include="LoggingFacility\Classes\ISmtpServer.cs" />
-    <Compile Include="LoggingFacility\Classes\SimpleLoggingComponent.cs" />
-    <Compile Include="LoggingFacility\Classes\SmtpServer.cs" />
-<<<<<<< HEAD
-    <Compile Include="LoggingFacility\ConsoleFacitlyTestCase.cs" />
-=======
-    <Compile Include="LoggingFacility\ConsoleFacilityTestCase.cs" />
-    <Compile Include="LoggingFacility\CustomFacilityTests.cs" />
->>>>>>> 2d2fae04
-    <Compile Include="LoggingFacility\ExtendedLog4NetFacilityTestCase.cs" />
-    <Compile Include="LoggingFacility\ExtendedNLogFacilityTests.cs" />
-    <Compile Include="LoggingFacility\Facilities77.cs" />
-    <Compile Include="LoggingFacility\Log4NetFacilityTests.cs" />
-    <Compile Include="LoggingFacility\NLogFacilityTests.cs" />
-    <Compile Include="LoggingFacility\NullFacilityTest.cs" />
-    <Compile Include="LoggingFacility\TraceFacilityTest.cs" />
-    <Compile Include="IsDefaultTestCase.cs" />
-    <Compile Include="MicroKernel\NotImplementedDependencyResolver.cs" />
-    <Compile Include="Pools\RecyclableComponent.cs" />
-    <Compile Include="Pools\UseRecyclableComponent.cs" />
-    <Compile Include="Proxies\InterceptorDependenciesTestCase.cs" />
-    <Compile Include="ProxyInfrastructure\OnBehalfAwareInterceptorSelector.cs" />
-    <Compile Include="ProxyInfrastructure\OnBehalfAwareProxyGenerationHook.cs" />
-    <Compile Include="RegistrationWithAttributeTestCase.cs" />
-    <Compile Include="Components\A.cs" />
-    <Compile Include="ActionBasedInstaller.cs" />
-    <Compile Include="Components\B.cs" />
-    <Compile Include="ClassComponents\Branch.cs" />
-    <Compile Include="Components\C.cs" />
-    <Compile Include="ClassComponents\ClosedGenericOverAAndB.cs" />
-    <Compile Include="ClassComponents\IDoubleGeneric.cs" />
-    <Compile Include="ClassComponents\ISimpleGeneric.cs" />
-    <Compile Include="ClassComponents\Leaf.cs" />
-    <Compile Include="ClassComponents\Root.cs" />
-    <Compile Include="ClassComponents\UsesSimpleComponent1.cs" />
-    <Compile Include="ComponentsWithAttribute\HasKey.cs" />
-    <Compile Include="ComponentsWithAttribute\HasKeyAndType.cs" />
-    <Compile Include="ComponentsWithAttribute\HasKeyAndTypeTransient.cs" />
-    <Compile Include="ComponentsWithAttribute\HasKeyTransient.cs" />
-    <Compile Include="ComponentsWithAttribute\HasType.cs" />
-    <Compile Include="ComponentsWithAttribute\HasTypeTransient.cs" />
-    <Compile Include="Components\EmptyBase.cs" />
-    <Compile Include="Components\CacheResultFinder.cs" />
-    <Compile Include="Components\DatabaseResultFinder.cs" />
-    <Compile Include="Components\ExtendedComponentWithProperties.cs" />
-    <Compile Include="Components\FailedResultFinder.cs" />
-    <Compile Include="Components\HasGenericConstraintsImpl.cs" />
-    <Compile Include="Components\IHasGenericConstraints.cs" />
-    <Compile Include="Components\IMarkerInterface.cs" />
-    <Compile Include="Components\EmptySub1.cs" />
-    <Compile Include="Components\EmptySub2WithMarkerInterface.cs" />
-    <Compile Include="Components\IResultFinder.cs" />
-    <Compile Include="Components\ISimpleService.cs" />
-    <Compile Include="Components\ISpecification.cs" />
-    <Compile Include="Components\MySpecification.cs" />
-    <Compile Include="Components\ResultFinderStringDecorator.cs" />
-    <Compile Include="Components\SimpleService.cs" />
-    <Compile Include="Components\SimpleServiceDisposable.cs" />
-    <Compile Include="Components\EmptyClass.cs" />
-    <Compile Include="Components\WebServiceResultFinder.cs" />
-    <Compile Include="Configuration2\ConfigurationInstallersTestCase.cs" />
-    <Compile Include="Configuration2\UsingAssemblyTestCase.cs" />
-    <Compile Include="Config\AppDomainConfigurationStoreTestCase.cs" />
-    <Compile Include="Config\Components\ClassWithComplexParameter.cs" />
-    <Compile Include="Config\Components\ClassWithConstructors.cs" />
-    <Compile Include="Config\ConfigTestCase.cs" />
-    <Compile Include="Config\ConfigurationTestCase.cs" />
-    <Compile Include="Config\ConfigXmlInterpreterTestCase.cs" />
-    <Compile Include="CustomActivatorTestCase.cs" />
-    <Compile Include="Components\CycleA.cs" />
-    <Compile Include="Components\CycleB.cs" />
-    <Compile Include="Facilities\EventWiring\FluentRegistrationTestCase.cs" />
-    <Compile Include="Facilities\EventWiring\Model\ListenerWithOnEventMethod.cs" />
-    <Compile Include="Facilities\Startable\Components\StartableWithError.cs" />
-    <Compile Include="Facilities\Startable\OptimizedForSingleInstallTestCase.cs" />
-    <Compile Include="Facilities\Startable\Components\Startable.cs" />
-    <Compile Include="Facilities\TypedFactory\Delegates\Bar.cs" />
-    <Compile Include="Facilities\TypedFactory\Delegates\Baz.cs" />
-    <Compile Include="Facilities\TypedFactory\Delegates\Foo.cs" />
-    <Compile Include="Facilities\TypedFactory\Delegates\HasOnlyOneArgMatchingDelegatesParameter.cs" />
-    <Compile Include="Facilities\TypedFactory\Delegates\HasTwoConstructors.cs" />
-    <Compile Include="Facilities\TypedFactory\Delegates\UsesDisposableFooDelegate.cs" />
-    <Compile Include="Facilities\TypedFactory\Factories\INonDisposableFactory.cs" />
-    <Compile Include="Facilities\TypedFactory\Selectors\DisposableSelector.cs" />
-    <Compile Include="Facilities\TypedFactory\Selectors\SimpleSelector.cs" />
-    <Compile Include="Facilities\TypedFactory\TypedFactoryDelegatesTestCase.cs" />
-    <Compile Include="Facilities\TypedFactory\Delegates\UsesBarDelegate.cs" />
-    <Compile Include="Facilities\TypedFactory\Delegates\UsesFooDelegate.cs" />
-    <Compile Include="Facilities\TypedFactory\Factories\DummyComponentArrayFactory.cs" />
-    <Compile Include="Facilities\TypedFactory\Factories\DummyComponentCollectionFactory.cs" />
-    <Compile Include="Facilities\TypedFactory\Factories\DummyComponentEnumerableFactory.cs" />
-    <Compile Include="Facilities\TypedFactory\Factories\DummyComponentListFactory.cs" />
-    <Compile Include="Facilities\TypedFactory\Factories\IFactoryById.cs" />
-    <Compile Include="Facilities\TypedFactory\Factories\IGenericFactory.cs" />
-    <Compile Include="Facilities\TypedFactory\Factories\InvalidDummyComponentListFactory.cs" />
-    <Compile Include="Facilities\TypedFactory\Selectors\Component2Selector.cs" />
-    <Compile Include="Facilities\TypedFactory\Selectors\FooSelector.cs" />
-    <Compile Include="Facilities\TypedFactory\Selectors\MultipleSelector.cs" />
-    <Compile Include="Facilities\TypedFactory\Selectors\SelectorByClosedArgumentType.cs" />
-    <Compile Include="Facilities\TypedFactory\Selectors\SelectorById.cs" />
-    <Compile Include="Facilities\TypedFactory\Selectors\Component1Selector.cs" />
-    <Compile Include="HandlerExtensionsTestCase.cs" />
-    <Compile Include="Installers\CustomerInstaller.cs" />
-    <Compile Include="Installer\FromAssemblyInstallersTestCase.cs" />
-    <Compile Include="Components\UsesIEmptyService.cs" />
-    <Compile Include="Components\IEmptyService.cs" />
-    <Compile Include="Interceptors\DisposableInterceptor.cs" />
-    <Compile Include="Interceptors\WasCalledInterceptor.cs" />
-    <Compile Include="Interceptors\AnotherInterceptorSelector.cs" />
-    <Compile Include="Interceptors\ByTypeInterceptorSelector.cs" />
-    <Compile Include="Interceptors\ChangeResultInterceptor.cs" />
-    <Compile Include="Interceptors\CountingInterceptor.cs" />
-    <Compile Include="Interceptors\DummyInterceptorSelector.cs" />
-    <Compile Include="Interceptors\InterceptorThatCauseStackOverflow.cs" />
-    <Compile Include="Interceptors\InterceptorTypeSelector.cs" />
-    <Compile Include="Interceptors\InterceptorWithOnBehalf.cs" />
-    <Compile Include="Interceptors\CollectInterceptedIdInterceptor.cs" />
-    <Compile Include="Interceptors\ResultModifierInterceptor.cs" />
-    <Compile Include="Interceptors\ReturnDefaultInterceptor.cs" />
-    <Compile Include="Interceptors\TestInterceptor1.cs" />
-    <Compile Include="Interceptors\TestInterceptor2.cs" />
-    <Compile Include="Interceptors\TestInterceptor3.cs" />
-    <Compile Include="Interceptors\WatcherInterceptorSelector.cs" />
-    <Compile Include="Components\ComponentWithDispose.cs" />
-    <Compile Include="Lifestyle\CustomLifestyle_Scope.cs" />
-    <Compile Include="Proxies\ComponentProxyRegistrationTestCase.cs" />
-    <Compile Include="ProxyInfrastructure\DisposableHook.cs" />
-    <Compile Include="Registration\ComponentRegistrationByNamespaceTestCase.cs" />
-    <Compile Include="Registration\DependsOnTestCase.cs" />
-    <Compile Include="Registration\ServiceOverridesTestCase.cs" />
-    <Compile Include="Registration\WithServiceTestCase.cs" />
-    <Compile Include="ResolveScopesTestCase.cs" />
-    <Compile Include="ServiceOverridesStackOverflowTestCase.cs" />
-    <Compile Include="SpecializedResolvers\CollectionResolverTestCase.cs" />
-    <Compile Include="SpecializedResolvers\CollectionServiceOverridesInstaller.cs" />
-    <Compile Include="StubGenericImplementationMatchingStrategy.cs" />
-    <Compile Include="Facilities\Synchronize\Components\AsynchronousContext.cs" />
-    <Compile Include="Facilities\Synchronize\Components\AsynchronousWorker.cs" />
-    <Compile Include="Facilities\Synchronize\Components\ClassInContextWithMissingDependency.cs" />
-    <Compile Include="Facilities\Synchronize\Components\ClassInContextWithoutVirtualMethod.cs" />
-    <Compile Include="Facilities\Synchronize\Components\ClassUsingContext.cs" />
-    <Compile Include="Facilities\Synchronize\Components\ClassUsingForm.cs" />
-    <Compile Include="Facilities\Synchronize\Components\ClassUsingFormInAmbientContext.cs" />
-    <Compile Include="Facilities\Synchronize\Components\ClassUsingFormInWindowsContext.cs" />
-    <Compile Include="Facilities\Synchronize\Components\ClassInDepdnencyContextWithMissingDependency.cs" />
-    <Compile Include="Facilities\Synchronize\Components\ClassInDispatcherContextWithoutVirtualMethod.cs" />
-    <Compile Include="Facilities\Synchronize\Components\ClassUsingDispatcherContext.cs" />
-    <Compile Include="Facilities\Synchronize\Components\ClassUsingWindow.cs" />
-    <Compile Include="Facilities\Synchronize\Components\ClassUsingWindowInAmbientContext.cs" />
-    <Compile Include="Facilities\Synchronize\Components\ClassUsingWindowInWindowsContext.cs" />
-    <Compile Include="Facilities\Synchronize\Components\DummyWindow.cs" />
-    <Compile Include="Facilities\Synchronize\Components\IClassUsingDepedenecyContext.cs" />
-    <Compile Include="Facilities\Synchronize\Components\IDummyWindow.cs" />
-    <Compile Include="Facilities\Synchronize\DispatcherObjectTestCase.cs" />
-    <Compile Include="Facilities\Synchronize\Components\DummyForm.cs">
-      <SubType>Form</SubType>
-    </Compile>
-    <Compile Include="Facilities\Synchronize\Components\DummyFormActivator.cs" />
-    <Compile Include="Facilities\Synchronize\Components\DummyProxyHook.cs" />
-    <Compile Include="Facilities\Synchronize\Components\IClassUsingContext.cs" />
-    <Compile Include="Facilities\Synchronize\Components\IDummyForm.cs" />
-    <Compile Include="Facilities\Synchronize\Components\IWorker.cs" />
-    <Compile Include="Facilities\Synchronize\Components\IWorkerWithOuts.cs" />
-    <Compile Include="Facilities\Synchronize\Components\ManualWorker.cs" />
-    <Compile Include="Facilities\Synchronize\Components\SimpleWorker.cs" />
-    <Compile Include="Facilities\Synchronize\Components\SyncClassOverrideContext.cs" />
-    <Compile Include="Facilities\Synchronize\Components\SyncClassWithoutContext.cs" />
-    <Compile Include="Facilities\Synchronize\SynchronizeFacilityTestCase.cs" />
-    <Compile Include="TestConventionsValidationTestCase.cs" />
-    <Compile Include="TypeComparerTestCase.cs" />
-    <Compile Include="TypedDependenciesTestCase.cs" />
-    <Compile Include="MicroKernel\ArgumentsTestCase.cs" />
-    <Compile Include="Activators\BestConstructorTestCase.cs">
-      <SubType>Code</SubType>
-    </Compile>
-    <Compile Include="Bugs\IoC-108.cs" />
-    <Compile Include="Bugs\IoC-114.cs" />
-    <Compile Include="Bugs\IoC-117.cs" />
-    <Compile Include="Bugs\IoC-95.cs" />
-    <Compile Include="Bugs\Ioc113\IoC_113.cs" />
-    <Compile Include="Bugs\Ioc113\SdiComponentMethods.cs" />
-    <Compile Include="Bugs\Ioc113\StartableDisposableAndInitializableComponent.cs" />
-    <Compile Include="Bugs\IoC_141.cs" />
-    <Compile Include="ClassComponents\BaseComponent.cs" />
-    <Compile Include="Components\ClassWithArguments.cs" />
-    <Compile Include="ClassComponents\ClassWithArrayConstructor.cs" />
-    <Compile Include="ClassComponents\ClassWithListConstructor.cs">
-      <SubType>Code</SubType>
-    </Compile>
-    <Compile Include="ClassComponents\ClassWithTwoParametersWithSameType.cs" />
-    <Compile Include="ClassComponents\CommonImpl1.cs">
-      <SubType>Code</SubType>
-    </Compile>
-    <Compile Include="ClassComponents\CommonImpl2.cs">
-      <SubType>Code</SubType>
-    </Compile>
-    <Compile Include="ClassComponents\CommonServiceUser.cs">
-      <SubType>Code</SubType>
-    </Compile>
-    <Compile Include="ClassComponents\CommonServiceUser2.cs">
-      <SubType>Code</SubType>
-    </Compile>
-    <Compile Include="ClassComponents\CommonSub1Impl.cs" />
-    <Compile Include="ClassComponents\CommonSub2Impl.cs" />
-    <Compile Include="ClassComponents\ComponentFactory.cs">
-      <SubType>Code</SubType>
-    </Compile>
-    <Compile Include="ClassComponents\CommonImplWithDependency.cs" />
-    <Compile Include="ClassComponents\HasTwoConstructors.cs" />
-    <Compile Include="ClassComponents\HasTwoConstructors2.cs" />
-    <Compile Include="ClassComponents\HasTwoConstructors3.cs" />
-    <Compile Include="ClassComponents\ICommon2.cs" />
-    <Compile Include="ClassComponents\IGeneric.cs" />
-    <Compile Include="ClassComponents\GenericImpl1.cs" />
-    <Compile Include="ClassComponents\GenericImpl2.cs" />
-    <Compile Include="ClassComponents\IMapper.cs" />
-    <Compile Include="ClassComponents\ICommonSub1.cs" />
-    <Compile Include="ClassComponents\ICommonSub2.cs" />
-    <Compile Include="ClassComponents\ITask.cs" />
-    <Compile Include="ClassComponents\NonPublicComponent.cs" />
-    <Compile Include="ClassComponents\CustomerValidator.cs" />
-    <Compile Include="ClassComponents\IValidator.cs" />
-    <Compile Include="ClassComponents\CustomerChain.cs" />
-    <Compile Include="ClassComponents\CustomerImpl.cs">
-      <SubType>Code</SubType>
-    </Compile>
-    <Compile Include="ClassComponents\CustomerImpl2.cs">
-      <SubType>Code</SubType>
-    </Compile>
-    <Compile Include="ClassComponents\CustomLifestyleManager.cs">
-      <SubType>Code</SubType>
-    </Compile>
-    <Compile Include="ClassComponents\DefaultCustomer.cs">
-      <SubType>Code</SubType>
-    </Compile>
-    <Compile Include="ClassComponents\DefaultMailSenderService.cs">
-      <SubType>Code</SubType>
-    </Compile>
-    <Compile Include="ClassComponents\DefaultSpamService.cs">
-      <SubType>Code</SubType>
-    </Compile>
-    <Compile Include="ClassComponents\DefaultSpamServiceWithConstructor.cs">
-      <SubType>Code</SubType>
-    </Compile>
-    <Compile Include="ClassComponents\DefaultTemplateEngine.cs">
-      <SubType>Code</SubType>
-    </Compile>
-    <Compile Include="ClassComponents\GenericClassWithParameter.cs" />
-    <Compile Include="ClassComponents\HiperFacility.cs">
-      <SubType>Code</SubType>
-    </Compile>
-    <Compile Include="ClassComponents\ICommon.cs">
-      <SubType>Code</SubType>
-    </Compile>
-    <Compile Include="ClassComponents\ICustomer.cs">
-      <SubType>Code</SubType>
-    </Compile>
-    <Compile Include="ClassComponents\Repository.cs" />
-    <Compile Include="ClassComponents\ServiceUser.cs" />
-    <Compile Include="ClassComponents\ServiceUser2.cs" />
-    <Compile Include="ClassComponents\SimpleComponent1.cs" />
-    <Compile Include="ClassComponents\SimpleComponent2.cs" />
-    <Compile Include="ClassComponents\SimpleComponent3.cs" />
-    <Compile Include="ClassComponents\TwoInterfacesImpl.cs" />
-    <Compile Include="ClassComponents\UsesIGeneric.cs" />
-    <Compile Include="DecoratorsTestCase.cs" />
-    <Compile Include="DependencyResolvingTestCase.cs" />
-    <Compile Include="KernelEventsTestCase.cs" />
-    <Compile Include="Facilities\FactorySupport\FactorySupportFluentTestCase.cs" />
-    <Compile Include="Facilities\FactorySupport\FactorySupportProgrammaticTestCase.cs" />
-    <Compile Include="Facilities\FactorySupport\FactorySupportTestCase.cs" />
-    <Compile Include="GraphNodeTests.cs" />
-    <Compile Include="Components\MyService.cs" />
-    <Compile Include="Facilities\Startable\Components\StartableChainWithGenerics.cs" />
-    <Compile Include="Facilities\Startable\Components\StartableComponentWithCustomDependencies.cs" />
-    <Compile Include="Registration\DynamicParametersTestCase.cs" />
-    <Compile Include="TypedFactoryInterfaces\ICalculatorFactoryCreateWithoutId.cs" />
-    <Compile Include="TypedFactoryInterfaces\ICalculatorFactory.cs" />
-    <Compile Include="TypeUtilTestCase.cs" />
-    <Compile Include="Windsor.Tests\LifecycledComponentsReleasePolicyComponentTrackingTestCase.cs" />
-    <Compile Include="Windsor.Tests\GenericVarianceTestCase.cs" />
-    <Compile Include="Windsor.Tests\LitestylePerThreadTestCase.cs" />
-    <Compile Include="Windsor.Tests\MultiServiceComponentsTestCase.cs" />
-    <Compile Include="DefaultConversionManagerTestCase.cs">
-      <SubType>Code</SubType>
-    </Compile>
-    <Compile Include="DependencyGraphTestCase.cs">
-      <SubType>Code</SubType>
-    </Compile>
-    <Compile Include="DefaultDependnecyResolverTestCase.cs">
-      <SubType>Code</SubType>
-    </Compile>
-    <Compile Include="Facilities\Startable\Components\NoInterfaceStartableComponent.cs">
-      <SubType>Code</SubType>
-    </Compile>
-    <Compile Include="Facilities\Startable\Components\StartableComponent.cs">
-      <SubType>Code</SubType>
-    </Compile>
-    <Compile Include="Facilities\Startable\StartableFacilityTestCase.cs">
-      <SubType>Code</SubType>
-    </Compile>
-    <Compile Include="Facilities\FacilityTestCase.cs">
-      <SubType>Code</SubType>
-    </Compile>
-    <Compile Include="GraphTestCase.cs">
-      <SubType>Code</SubType>
-    </Compile>
-    <Compile Include="LazyLoadingTestCase.cs" />
-    <Compile Include="Components\DisposableBase.cs" />
-    <Compile Include="Components\MyCustomerActivator.cs" />
-    <Compile Include="Lifecycle\DecomissioningResponsibilitiesTestCase.cs" />
-    <Compile Include="Lifecycle\InitializableTestCase.cs">
-      <SubType>Code</SubType>
-    </Compile>
-    <Compile Include="Components\PerWebRequestComponent.cs" />
-    <Compile Include="Components\CustomComponent.cs">
-      <SubType>Code</SubType>
-    </Compile>
-    <Compile Include="Components\IComponent.cs">
-      <SubType>Code</SubType>
-    </Compile>
-    <Compile Include="Components\TrivialComponent.cs">
-      <SubType>Code</SubType>
-    </Compile>
-    <Compile Include="Components\PerThreadComponent.cs">
-      <SubType>Code</SubType>
-    </Compile>
-    <Compile Include="Components\SingletonComponent.cs">
-      <SubType>Code</SubType>
-    </Compile>
-    <Compile Include="Components\TransientComponent.cs">
-      <SubType>Code</SubType>
-    </Compile>
-    <Compile Include="Lifestyle\LifestyleManagerTestCase.cs">
-      <SubType>Code</SubType>
-    </Compile>
-    <Compile Include="MicroKernelTestCase.cs">
-      <SubType>Code</SubType>
-    </Compile>
-    <Compile Include="Pools\MultithreadedPooledTestCase.cs">
-      <SubType>Code</SubType>
-    </Compile>
-    <Compile Include="Pools\PoolableComponent1.cs">
-      <SubType>Code</SubType>
-    </Compile>
-    <Compile Include="Pools\PooledLifestyleManagerTestCase.cs">
-      <SubType>Code</SubType>
-    </Compile>
-    <Compile Include="Registration\ComponentRegistrationTestCase.cs" />
-    <Compile Include="Registration\AllTypesTestCase.cs" />
-    <Compile Include="Registration\Interceptors\InterceptorsTestCase.cs" />
-    <Compile Include="Registration\Interceptors\InterceptorsTestCaseHelper.cs" />
-    <Compile Include="Registration\Interceptors\Multiple\GenericInterceptorsInSingleCall.cs" />
-    <Compile Include="Registration\Interceptors\Multiple\GenericInterceptorsMultipleCall.cs" />
-    <Compile Include="Registration\Interceptors\Multiple\InterceptorKeyInSingleCall.cs" />
-    <Compile Include="Registration\Interceptors\Multiple\InterceptorKeyMultipleCall.cs" />
-    <Compile Include="Registration\Interceptors\Multiple\InterceptorReferenceAnywhereMultipleCall.cs" />
-    <Compile Include="Registration\Interceptors\Multiple\InterceptorReferencesInSingleCallTestCase.cs" />
-    <Compile Include="Registration\Interceptors\Multiple\InterceptorReferencesWithPositionInSingleCall.cs" />
-    <Compile Include="Registration\Interceptors\Multiple\InterceptorReferencesWithPositionInSingleCall1.cs" />
-    <Compile Include="Registration\Interceptors\Multiple\InterceptorReferencesWithPositionInSingleCall2.cs" />
-    <Compile Include="Registration\Interceptors\Multiple\InterceptorReferenceWithPositionMultipleCall1.cs" />
-    <Compile Include="Registration\Interceptors\Multiple\InterceptorReferenceWithPositionMultipleCall2.cs" />
-    <Compile Include="Registration\Interceptors\Multiple\InterceptorReferenceWithPositionMultipleCall3.cs" />
-    <Compile Include="Registration\Interceptors\Multiple\InterceptorTypeMultipleCall.cs" />
-    <Compile Include="Registration\Interceptors\Multiple\InterceptorTypesInSingleCall.cs" />
-    <Compile Include="Registration\Interceptors\Single\SingleGenericInterceptor.cs" />
-    <Compile Include="Registration\Interceptors\Single\InterceptorKeyTestCase.cs" />
-    <Compile Include="Registration\Interceptors\Single\InterceptorReference.cs" />
-    <Compile Include="Registration\Interceptors\Single\InterceptorTypeTestCase.cs" />
-    <Compile Include="Registration\UsingFactoryMethodTestCase.cs" />
-    <Compile Include="RuntimeParametersTestCase.cs" />
-    <Compile Include="RuntimeParameters\ComponentWithParameters.cs" />
-    <Compile Include="SerializationTestCase.cs">
-      <SubType>Code</SubType>
-    </Compile>
-    <Compile Include="SpecializedResolvers\ArrayResolverTestCase.cs" />
-    <Compile Include="SpecializedResolvers\ListResolverTestCase.cs" />
-    <Compile Include="SubContainers\SubContainersTestCase.cs">
-      <SubType>Code</SubType>
-    </Compile>
-    <Compile Include="SubResolverTestCase.cs" />
-    <Compile Include="TransientMultiConstructorTestCase.cs" />
-    <Compile Include="TypeNameConverterTestCase.cs" />
-    <Compile Include="UnsatisfiedDependenciesTestCase.cs">
-      <SubType>Code</SubType>
-    </Compile>
-    <Compile Include="Bugs\FACILITIES-ISSUE-111\Components\A_Facilities_Issue_111.cs" />
-    <Compile Include="Bugs\FACILITIES-ISSUE-111\Components\B_Facilities_Issue_111.cs" />
-    <Compile Include="Bugs\FACILITIES-ISSUE-111\Components\IA_Facilities_Issue_111.cs" />
-    <Compile Include="Bugs\FACILITIES-ISSUE-111\Components\IB_Facilities_Issue_111.cs" />
-    <Compile Include="Bugs\FACILITIES-ISSUE-111\FACILITIES_ISSUE_111.cs" />
-    <Compile Include="Bugs\IoC-102.cs" />
-    <Compile Include="Bugs\IoC-115.cs" />
-    <Compile Include="Bugs\IoC-138.cs" />
-    <Compile Include="Bugs\IoC-78\IoC-78.cs" />
-    <Compile Include="Bugs\IoC_103\IoC_103.cs" />
-    <Compile Include="Activators\ConstructorTestCase.cs" />
-    <Compile Include="Bugs\IoC_169\IoC_169.cs" />
-    <Compile Include="ChildContainerSupportTestCase.cs">
-      <SubType>Code</SubType>
-    </Compile>
-    <Compile Include="CircularDependencyTestCase.cs" />
-    <Compile Include="Components\CalculatorService.cs">
-      <SubType>Code</SubType>
-    </Compile>
-    <Compile Include="Components\CalculatorServiceWithAttributes.cs">
-      <SubType>Code</SubType>
-    </Compile>
-    <Compile Include="Components\CalculatorServiceWithInternalInterface.cs" />
-    <Compile Include="Components\CalculatorServiceWithLifecycle.cs">
-      <SubType>Code</SubType>
-    </Compile>
-    <Compile Include="Components\Camera.cs" />
-    <Compile Include="Components\View.cs" />
-    <Compile Include="Components\ComponentWithConfigs.cs" />
-    <Compile Include="Components\ComponentWithProperties.cs" />
-    <Compile Include="Components\ComponentWithStringProperty.cs" />
-    <Compile Include="Components\CalculatorServiceWithMarshalByRefProxyBehavior.cs" />
-    <Compile Include="Components\RepositoryNotMarkedAsTransient.cs" />
-    <Compile Include="Components\Employee.cs">
-      <SubType>Code</SubType>
-    </Compile>
-    <Compile Include="Components\ICalcService.cs">
-      <SubType>Code</SubType>
-    </Compile>
-    <Compile Include="Components\IEmployee.cs">
-      <SubType>Code</SubType>
-    </Compile>
-    <Compile Include="Components\IReviewableEmployee.cs">
-      <SubType>Code</SubType>
-    </Compile>
-    <Compile Include="Components\IReviewer.cs">
-      <SubType>Code</SubType>
-    </Compile>
-    <Compile Include="Components\ClassWithDoNotWireProperties.cs" />
-    <Compile Include="Components\MarshalCalculatorService.cs">
-      <SubType>Code</SubType>
-    </Compile>
-    <Compile Include="Components\ReviewableEmployee.cs">
-      <SubType>Code</SubType>
-    </Compile>
-    <Compile Include="Components\Reviewer.cs">
-      <SubType>Code</SubType>
-    </Compile>
-    <Compile Include="Components\Robot.cs">
-      <SubType>Code</SubType>
-    </Compile>
-    <Compile Include="Components\SimpleMixIn.cs" />
-    <Compile Include="ConfigHelper.cs" />
-    <Compile Include="Configuration2\ConfigurationEnvTestCase.cs" />
-    <Compile Include="Configuration2\ConfigurationForwardedTypesTestCase.cs" />
-    <Compile Include="Configuration2\ConfigWithStatementsTestCase.cs">
-      <SubType>Code</SubType>
-    </Compile>
-    <Compile Include="Configuration2\EvalSupportTestCase.cs" />
-    <Compile Include="Configuration2\IncludesTestCase.cs">
-      <SubType>Code</SubType>
-    </Compile>
-    <Compile Include="Configuration2\Properties\PropertiesTestCase.cs">
-      <SubType>Code</SubType>
-    </Compile>
-    <Compile Include="Configuration2\SynchronizationProblemTestCase.cs" />
-    <Compile Include="ConfigureDecoratorsTestCase.cs" />
-    <Compile Include="ContainerProblem.cs">
-      <SubType>Code</SubType>
-    </Compile>
-    <Compile Include="ContainerProblem2.cs" />
-    <Compile Include="Facilities\EventWiring\InvalidConfigTestCase.cs" />
-    <Compile Include="Components\EmptyGenericClassService.cs" />
-    <Compile Include="Facilities\EventWiring\Model\Handlers.cs" />
-    <Compile Include="Facilities\EventWiring\Model\MultiListener.cs" />
-    <Compile Include="Facilities\EventWiring\Model\MultiPublisher.cs" />
-    <Compile Include="Facilities\EventWiring\Model\PublisherListener.cs" />
-    <Compile Include="Facilities\EventWiring\Model\SimpleListener.cs" />
-    <Compile Include="Facilities\EventWiring\Model\SimplePublisher.cs" />
-    <Compile Include="Components\EmptyClassService.cs" />
-    <Compile Include="Facilities\EventWiring\Model\SubscriberWithDependency.cs" />
-    <Compile Include="Facilities\EventWiring\Model\SubscriberWithGenericDependency.cs" />
-    <Compile Include="Facilities\EventWiring\ProxiedSubscriberTestCase.cs" />
-    <Compile Include="Facilities\EventWiring\SingletonComponentsTestCase.cs" />
-    <Compile Include="Facilities\EventWiring\SingletonStartableTestCase.cs" />
-    <Compile Include="Facilities\EventWiring\SubscriberWithDependenciesTestCase.cs" />
-    <Compile Include="Facilities\Remoting\AbstractRemoteTestCase.cs" />
-    <Compile Include="Components\AppDomainFactory.cs" />
-    <Compile Include="Components\CalcServiceRemotingImpl.cs" />
-    <Compile Include="Facilities\Remoting\ConfigurableRegistrationTestCase.cs" />
-    <Compile Include="Components\ConsumerComp.cs" />
-    <Compile Include="Components\CustomToStringService.cs" />
-    <Compile Include="Facilities\Remoting\FacilityLifeCycleTestCase.cs" />
-    <Compile Include="Components\GenericToStringServiceImpl.cs" />
-    <Compile Include="Components\IGenericToStringService.cs" />
-    <Compile Include="Components\InterceptableCalcServiceRemoting.cs" />
-    <Compile Include="Facilities\Remoting\RemoteClientActivatedTestCase.cs" />
-    <Compile Include="Facilities\Remoting\RemoteComponentTestCase.cs" />
-    <Compile Include="Facilities\Remoting\RemoteComponentWithInterceptorTestCase.cs" />
-    <Compile Include="Facilities\Remoting\RemoteGenericComponentTestCase.cs" />
-    <Compile Include="Facilities\Remoting\RemoteRecoverableCpntTestCase.cs" />
-    <Compile Include="Facilities\Remoting\RemoteSingletonTestCase.cs" />
-    <Compile Include="Facilities\Remoting\ServerClientContainerTestCase.cs" />
-    <Compile Include="Facilities\TypedFactory\Components\Component1.cs" />
-    <Compile Include="Facilities\TypedFactory\Components\Component2.cs" />
-    <Compile Include="Facilities\TypedFactory\Components\ComponentWithOptionalParameter.cs" />
-    <Compile Include="ClassComponents\DisposableComponent.cs" />
-    <Compile Include="Facilities\TypedFactory\Components\GenericComponent.cs" />
-    <Compile Include="Facilities\TypedFactory\Components\GenericComponentWithIntArg.cs" />
-    <Compile Include="Facilities\TypedFactory\Components\IDummyComponent.cs" />
-    <Compile Include="Facilities\TypedFactory\Components\IProtocolHandler.cs" />
-    <Compile Include="Facilities\TypedFactory\Components\MessengerProtocolHandler.cs" />
-    <Compile Include="Facilities\TypedFactory\Components\MirandaProtocolHandler.cs" />
-    <Compile Include="Facilities\TypedFactory\ExternalConfigurationTestCase.cs" />
-    <Compile Include="Facilities\TypedFactory\Factories\IDisposableFactory.cs" />
-    <Compile Include="Facilities\TypedFactory\Factories\DummyComponentFactory.cs" />
-    <Compile Include="Facilities\TypedFactory\Factories\IComponentFactory1.cs" />
-    <Compile Include="Facilities\TypedFactory\Factories\IFactoryWithParameters.cs" />
-    <Compile Include="Facilities\TypedFactory\Factories\IGenericComponentsFactory.cs" />
-    <Compile Include="Facilities\TypedFactory\Factories\IProtocolHandlerFactory.cs" />
-    <Compile Include="Facilities\TypedFactory\TypedFactoryTestCase.cs" />
-    <Compile Include="Facilities\TypedFactory\TypedFactoryFacilityTake2TestCase.cs" />
-    <Compile Include="InterceptorSelectorTestCase.cs" />
-    <Compile Include="OpenGenericsTestCase.cs" />
-    <Compile Include="ProxyInfrastructure\ProxyAllHook.cs" />
-    <Compile Include="RegisteringTwoServicesForSameType.cs" />
-    <Compile Include="SelectAllSelector.cs" />
-    <Compile Include="CustomSubDependencyResolversTestCase.cs" />
-    <Compile Include="ModelInterceptorsSelectorTestCase.cs" />
-    <Compile Include="RegistrationOrderingTestsCase.cs">
-      <SubType>Code</SubType>
-    </Compile>
-    <Compile Include="Windsor.Tests\XmlConfigStructureTestCase.cs" />
-    <Compile Include="XmlFiles\Xml.cs" />
-    <EmbeddedResource Include="XmlFiles\Channel1.xml" />
-    <EmbeddedResource Include="Config\OneComponentInTwoPieces.xml">
-      <CopyToOutputDirectory>Always</CopyToOutputDirectory>
-    </EmbeddedResource>
-    <EmbeddedResource Include="XmlFiles\sample_config_complex.xml">
-      <CopyToOutputDirectory>PreserveNewest</CopyToOutputDirectory>
-    </EmbeddedResource>
-    <EmbeddedResource Include="Configuration2\class_with_private_setter.xml">
-      <CopyToOutputDirectory>Always</CopyToOutputDirectory>
-    </EmbeddedResource>
-    <EmbeddedResource Include="Configuration2\abstract_component_factory.xml">
-      <CopyToOutputDirectory>Always</CopyToOutputDirectory>
-    </EmbeddedResource>
-    <EmbeddedResource Include="XmlFiles\CustomLifestyle.xml" />
-    <EmbeddedResource Include="XmlFiles\componentWithoutId.xml" />
-    <Content Include="Config\RecursiveDecoratorConfigOpenGeneric.xml">
-      <CopyToOutputDirectory>PreserveNewest</CopyToOutputDirectory>
-    </Content>
-    <EmbeddedResource Include="XmlFiles\ignoreprop.xml" />
-    <Content Include="Config\ComplexGenericConfig.xml">
-      <CopyToOutputDirectory>PreserveNewest</CopyToOutputDirectory>
-      <SubType>Designer</SubType>
-    </Content>
-    <Content Include="Config\GenericDecoratorConfig.xml">
-      <CopyToOutputDirectory>PreserveNewest</CopyToOutputDirectory>
-    </Content>
-    <Content Include="Config\MissingDecoratorConfig.xml">
-      <CopyToOutputDirectory>PreserveNewest</CopyToOutputDirectory>
-    </Content>
-    <Content Include="Config\RecursiveDecoratorConfig.xml">
-      <CopyToOutputDirectory>PreserveNewest</CopyToOutputDirectory>
-    </Content>
-    <Content Include="Config\DecoratorConfig.xml">
-      <SubType>
-      </SubType>
-      <CopyToOutputDirectory>PreserveNewest</CopyToOutputDirectory>
-    </Content>
-    <Compile Include="Facilities\SlowlyInitFacility.cs">
-      <SubType>Code</SubType>
-    </Compile>
-    <Compile Include="HandlerSelectorsTestCase.cs" />
-    <Compile Include="IgnoreWireTestCase.cs" />
-    <Compile Include="Installer\ConfigurationInstallerTestCase.cs" />
-    <Compile Include="Installer\InstallerTestCase.cs">
-      <SubType>Code</SubType>
-    </Compile>
-    <Compile Include="InterceptorsTestCase.cs">
-      <SubType>Code</SubType>
-    </Compile>
-    <Compile Include="ResolveAllTestCase.cs" />
-    <Compile Include="PropertiesInspectionBehaviorTestCase.cs" />
-    <Compile Include="ProxyInfrastructure\ProxyNothingHook.cs" />
-    <Compile Include="Proxies\FactorySupportTestCase.cs" />
-    <Compile Include="Proxies\TypedFactoryFacilityTestCase.cs" />
-    <Compile Include="Proxies\ProxyBehaviorTestCase.cs" />
-    <Compile Include="ReportedProblemTestCase.cs">
-      <SubType>Code</SubType>
-    </Compile>
-    <Compile Include="RobotWireTestCase.cs">
-      <SubType>Code</SubType>
-    </Compile>
-    <Compile Include="SmartProxyTestCase.cs">
-      <SubType>Code</SubType>
-    </Compile>
-    <Compile Include="ContainerAndGenericsInCodeTestCase.cs" />
-    <Compile Include="Windsor.Tests\MultiServiceGenericComponentsTestCase.cs" />
-    <Compile Include="XmlProcessor\XmlProcessorTestCase.cs">
-      <SubType>Code</SubType>
-    </Compile>
-    <Content Include="Configuration2\Properties\config_with_missing_properties.xml">
-      <CopyToOutputDirectory>PreserveNewest</CopyToOutputDirectory>
-    </Content>
-    <Content Include="Configuration2\Properties\config_with_properties.xml">
-      <CopyToOutputDirectory>PreserveNewest</CopyToOutputDirectory>
-    </Content>
-    <Content Include="Configuration2\Properties\config_with_properties_and_defines.xml">
-      <CopyToOutputDirectory>PreserveNewest</CopyToOutputDirectory>
-    </Content>
-    <Content Include="Configuration2\Properties\config_with_properties_and_defines2.xml">
-      <CopyToOutputDirectory>PreserveNewest</CopyToOutputDirectory>
-    </Content>
-    <Content Include="Configuration2\Properties\config_with_properties_and_includes.xml">
-      <CopyToOutputDirectory>PreserveNewest</CopyToOutputDirectory>
-    </Content>
-    <Content Include="Configuration2\Properties\config_with_silent_properties.xml">
-      <CopyToOutputDirectory>PreserveNewest</CopyToOutputDirectory>
-    </Content>
-    <Content Include="Configuration2\Properties\properties.xml">
-      <CopyToOutputDirectory>PreserveNewest</CopyToOutputDirectory>
-    </Content>
-    <Content Include="Configuration2\Properties\properties_using_properties.xml">
-      <CopyToOutputDirectory>PreserveNewest</CopyToOutputDirectory>
-    </Content>
-    <Content Include="Config\GenericsConfig.xml">
-      <CopyToOutputDirectory>PreserveNewest</CopyToOutputDirectory>
-      <SubType>Designer</SubType>
-    </Content>
-    <EmbeddedResource Include="XmlFiles\installerconfig.xml" />
-    <EmbeddedResource Include="XmlFiles\propertyInspectionBehavior.xml" />
-    <EmbeddedResource Include="XmlFiles\propertyInspectionBehaviorInvalid.xml" />
-    <EmbeddedResource Include="XmlFiles\robotwireconfig.xml" />
-    <EmbeddedResource Include="XmlFiles\sample_config.xml" />
-    <EmbeddedResource Include="XmlFiles\facilityWithoutId.xml" />
-    <Content Include="XmlProcessor\TestFiles\AssemblyIncludeTestDisabled.xml">
-      <CopyToOutputDirectory>PreserveNewest</CopyToOutputDirectory>
-    </Content>
-    <Content Include="XmlProcessor\TestFiles\AssemblyIncludeTestResult.xml">
-      <CopyToOutputDirectory>PreserveNewest</CopyToOutputDirectory>
-    </Content>
-    <Content Include="XmlProcessor\TestFiles\ChooseStatement2Test.xml">
-      <CopyToOutputDirectory>PreserveNewest</CopyToOutputDirectory>
-    </Content>
-    <Content Include="XmlProcessor\TestFiles\ChooseStatement2TestResult.xml">
-      <CopyToOutputDirectory>PreserveNewest</CopyToOutputDirectory>
-    </Content>
-    <Content Include="XmlProcessor\TestFiles\ChooseStatementTest.xml">
-      <CopyToOutputDirectory>PreserveNewest</CopyToOutputDirectory>
-    </Content>
-    <Content Include="XmlProcessor\TestFiles\ChooseStatementTestResult.xml">
-      <CopyToOutputDirectory>PreserveNewest</CopyToOutputDirectory>
-    </Content>
-    <Content Include="XmlProcessor\TestFiles\ComplexPropertiesTest.xml">
-      <CopyToOutputDirectory>PreserveNewest</CopyToOutputDirectory>
-    </Content>
-    <Content Include="XmlProcessor\TestFiles\ComplexPropertiesTestResult.xml">
-      <CopyToOutputDirectory>PreserveNewest</CopyToOutputDirectory>
-    </Content>
-    <Content Include="XmlProcessor\TestFiles\DefineDebugTestDisabled.xml">
-      <CopyToOutputDirectory>PreserveNewest</CopyToOutputDirectory>
-    </Content>
-    <Content Include="XmlProcessor\TestFiles\DefineDebugTestResult.xml">
-      <CopyToOutputDirectory>PreserveNewest</CopyToOutputDirectory>
-    </Content>
-    <Content Include="XmlProcessor\TestFiles\DefineDefaultTestResult.xml">
-      <CopyToOutputDirectory>PreserveNewest</CopyToOutputDirectory>
-    </Content>
-    <Content Include="XmlProcessor\TestFiles\IfStatementTest.xml">
-      <CopyToOutputDirectory>PreserveNewest</CopyToOutputDirectory>
-    </Content>
-    <Content Include="XmlProcessor\TestFiles\IfStatementTestResult.xml">
-      <CopyToOutputDirectory>PreserveNewest</CopyToOutputDirectory>
-    </Content>
-    <Content Include="XmlProcessor\TestFiles\InvalidElseWithFlag.xml">
-      <CopyToOutputDirectory>PreserveNewest</CopyToOutputDirectory>
-    </Content>
-    <Content Include="XmlProcessor\TestFiles\InvalidElsifWithNoFlag.xml">
-      <CopyToOutputDirectory>PreserveNewest</CopyToOutputDirectory>
-    </Content>
-    <Content Include="XmlProcessor\TestFiles\InvalidFlag.xml">
-      <CopyToOutputDirectory>PreserveNewest</CopyToOutputDirectory>
-    </Content>
-    <Content Include="XmlProcessor\TestFiles\InvalidIfWithNoFlag.xml">
-      <CopyToOutputDirectory>PreserveNewest</CopyToOutputDirectory>
-    </Content>
-    <Content Include="XmlProcessor\TestFiles\InvalidPropertiesMissing.xml">
-      <CopyToOutputDirectory>PreserveNewest</CopyToOutputDirectory>
-    </Content>
-    <Content Include="XmlProcessor\TestFiles\InvalidUnbalancedIfStatement.xml">
-      <CopyToOutputDirectory>PreserveNewest</CopyToOutputDirectory>
-    </Content>
-    <Content Include="XmlProcessor\TestFiles\MultiInclude2TestResult.xml">
-      <CopyToOutputDirectory>PreserveNewest</CopyToOutputDirectory>
-    </Content>
-    <Content Include="XmlProcessor\TestFiles\MultiIncludeTestResult.xml">
-      <CopyToOutputDirectory>PreserveNewest</CopyToOutputDirectory>
-    </Content>
-    <Content Include="XmlProcessor\TestFiles\Pi-ChooseStatement2Test.xml">
-      <CopyToOutputDirectory>PreserveNewest</CopyToOutputDirectory>
-    </Content>
-    <Content Include="XmlProcessor\TestFiles\Pi-ChooseStatement2TestResult.xml">
-      <CopyToOutputDirectory>PreserveNewest</CopyToOutputDirectory>
-    </Content>
-    <Content Include="XmlProcessor\TestFiles\Pi-ChooseStatementTest.xml">
-      <CopyToOutputDirectory>PreserveNewest</CopyToOutputDirectory>
-    </Content>
-    <Content Include="XmlProcessor\TestFiles\Pi-ChooseStatementTestResult.xml">
-      <CopyToOutputDirectory>PreserveNewest</CopyToOutputDirectory>
-    </Content>
-    <Content Include="XmlProcessor\TestFiles\Pi-ComplexChooseStatementTest.xml">
-      <CopyToOutputDirectory>PreserveNewest</CopyToOutputDirectory>
-    </Content>
-    <Content Include="XmlProcessor\TestFiles\Pi-ComplexChooseStatementTestResult.xml">
-      <CopyToOutputDirectory>PreserveNewest</CopyToOutputDirectory>
-    </Content>
-    <Content Include="XmlProcessor\TestFiles\Pi-ComplexDefineDefaultTestResult.xml">
-      <CopyToOutputDirectory>PreserveNewest</CopyToOutputDirectory>
-    </Content>
-    <Content Include="XmlProcessor\TestFiles\Pi-DefineDebugTestResult.xml">
-      <CopyToOutputDirectory>PreserveNewest</CopyToOutputDirectory>
-    </Content>
-    <Content Include="XmlProcessor\TestFiles\Pi-DefineDefaultTestResult.xml">
-      <CopyToOutputDirectory>PreserveNewest</CopyToOutputDirectory>
-    </Content>
-    <Content Include="XmlProcessor\TestFiles\PI-IfStatementTest.xml">
-      <CopyToOutputDirectory>PreserveNewest</CopyToOutputDirectory>
-    </Content>
-    <Content Include="XmlProcessor\TestFiles\PI-IfStatementTestResult.xml">
-      <CopyToOutputDirectory>PreserveNewest</CopyToOutputDirectory>
-    </Content>
-    <Content Include="XmlProcessor\TestFiles\PropertiesMissingSilentTest.xml">
-      <CopyToOutputDirectory>PreserveNewest</CopyToOutputDirectory>
-    </Content>
-    <Content Include="XmlProcessor\TestFiles\PropertiesMissingSilentTestResult.xml">
-      <CopyToOutputDirectory>PreserveNewest</CopyToOutputDirectory>
-    </Content>
-    <Content Include="XmlProcessor\TestFiles\PropertiesWithAttributesTest.xml">
-      <CopyToOutputDirectory>PreserveNewest</CopyToOutputDirectory>
-    </Content>
-    <Content Include="XmlProcessor\TestFiles\PropertiesWithAttributesTestResult.xml">
-      <CopyToOutputDirectory>PreserveNewest</CopyToOutputDirectory>
-    </Content>
-    <Content Include="XmlProcessor\TestFiles\RelativeTest\Include1.xml" />
-    <Content Include="XmlProcessor\TestFiles\RelativeTest\Include2.xml" />
-    <Content Include="XmlProcessor\TestFiles\SimpleInclude.xml">
-      <CopyToOutputDirectory>PreserveNewest</CopyToOutputDirectory>
-    </Content>
-    <Content Include="XmlProcessor\TestFiles\SimplePropertiesTest.xml">
-      <CopyToOutputDirectory>PreserveNewest</CopyToOutputDirectory>
-    </Content>
-    <Content Include="XmlProcessor\TestFiles\SimplePropertiesTestResult.xml">
-      <CopyToOutputDirectory>PreserveNewest</CopyToOutputDirectory>
-    </Content>
-    <Content Include="XmlProcessor\TestFiles\SimpleTest.xml">
-      <CopyToOutputDirectory>PreserveNewest</CopyToOutputDirectory>
-    </Content>
-    <Content Include="XmlProcessor\TestFiles\SimpleTestResult.xml">
-      <CopyToOutputDirectory>PreserveNewest</CopyToOutputDirectory>
-    </Content>
-    <EmbeddedResource Include="Configuration2\config_with_choose_stmt.xml">
-      <CopyToOutputDirectory>PreserveNewest</CopyToOutputDirectory>
-    </EmbeddedResource>
-    <EmbeddedResource Include="Configuration2\config_with_define_debug.xml">
-      <CopyToOutputDirectory>PreserveNewest</CopyToOutputDirectory>
-    </EmbeddedResource>
-    <EmbeddedResource Include="Configuration2\config_with_define_default.xml">
-      <CopyToOutputDirectory>PreserveNewest</CopyToOutputDirectory>
-    </EmbeddedResource>
-    <EmbeddedResource Include="Configuration2\config_with_define_prod.xml">
-      <CopyToOutputDirectory>PreserveNewest</CopyToOutputDirectory>
-    </EmbeddedResource>
-    <EmbeddedResource Include="Configuration2\config_with_define_qa.xml">
-      <CopyToOutputDirectory>PreserveNewest</CopyToOutputDirectory>
-    </EmbeddedResource>
-    <EmbeddedResource Include="Configuration2\config_with_if_stmt.xml">
-      <CopyToOutputDirectory>PreserveNewest</CopyToOutputDirectory>
-    </EmbeddedResource>
-    <EmbeddedResource Include="XmlFiles\hasFileIncludes.xml">
-      <CopyToOutputDirectory>PreserveNewest</CopyToOutputDirectory>
-    </EmbeddedResource>
-    <EmbeddedResource Include="Configuration2\config_with_include_relative.xml">
-      <CopyToOutputDirectory>PreserveNewest</CopyToOutputDirectory>
-    </EmbeddedResource>
-    <EmbeddedResource Include="Configuration2\config_with_include_relative2.xml">
-      <CopyToOutputDirectory>PreserveNewest</CopyToOutputDirectory>
-    </EmbeddedResource>
-    <EmbeddedResource Include="XmlFiles\include1.xml">
-      <CopyToOutputDirectory>PreserveNewest</CopyToOutputDirectory>
-    </EmbeddedResource>
-    <EmbeddedResource Include="XmlFiles\include2.xml">
-      <CopyToOutputDirectory>PreserveNewest</CopyToOutputDirectory>
-    </EmbeddedResource>
-    <EmbeddedResource Include="Configuration2\RelativeTest\rel_include1.xml">
-      <CopyToOutputDirectory>PreserveNewest</CopyToOutputDirectory>
-    </EmbeddedResource>
-    <EmbeddedResource Include="Configuration2\RelativeTest\rel_include2.xml">
-      <CopyToOutputDirectory>PreserveNewest</CopyToOutputDirectory>
-    </EmbeddedResource>
-    <EmbeddedResource Include="XmlFiles\hasResourceIncludes.xml">
-      <CopyToOutputDirectory>PreserveNewest</CopyToOutputDirectory>
-    </EmbeddedResource>
-    <EmbeddedResource Include="XmlProcessor\TestFiles\AssemblyInclude1.xml">
-      <CopyToOutputDirectory>PreserveNewest</CopyToOutputDirectory>
-    </EmbeddedResource>
-    <EmbeddedResource Include="XmlProcessor\TestFiles\AssemblyInclude2.xml">
-      <CopyToOutputDirectory>PreserveNewest</CopyToOutputDirectory>
-    </EmbeddedResource>
-    <EmbeddedResource Include="XmlProcessor\TestFiles\include1.xml">
-      <CopyToOutputDirectory>PreserveNewest</CopyToOutputDirectory>
-    </EmbeddedResource>
-    <EmbeddedResource Include="XmlProcessor\TestFiles\include2.xml">
-      <CopyToOutputDirectory>PreserveNewest</CopyToOutputDirectory>
-    </EmbeddedResource>
-  </ItemGroup>
-  <ItemGroup>
-    <None Include="App.config">
-      <SubType>Designer</SubType>
-    </None>
-    <EmbeddedResource Include="XmlFiles\interceptorsWithHookAndSelector.xml" />
-    <EmbeddedResource Include="XmlFiles\mixins.xml" />
-    <EmbeddedResource Include="XmlFiles\additionalInterfaces.xml" />
-    <None Include="Config\chainOfResponsibility.config">
-      <CopyToOutputDirectory>PreserveNewest</CopyToOutputDirectory>
-    </None>
-    <None Include="Config\chainOfResponsibility_smart.config">
-      <CopyToOutputDirectory>PreserveNewest</CopyToOutputDirectory>
-    </None>
-    <EmbeddedResource Include="XmlFiles\interceptorsMultiple.xml" />
-    <EmbeddedResource Include="XmlFiles\interceptorsInvalid.xml" />
-    <EmbeddedResource Include="XmlFiles\interceptors.xml" />
-    <Content Include="Bugs\IoC_103\sample1.xml">
-      <CopyToOutputDirectory>PreserveNewest</CopyToOutputDirectory>
-    </Content>
-    <Content Include="Configuration2\config_with_forwarded_types.xml">
-      <CopyToOutputDirectory>PreserveNewest</CopyToOutputDirectory>
-    </Content>
-    <EmbeddedResource Include="Configuration2\config_with_installers_assembly.xml">
-      <CopyToOutputDirectory>PreserveNewest</CopyToOutputDirectory>
-    </EmbeddedResource>
-    <EmbeddedResource Include="Configuration2\config_with_installers_type.xml">
-      <CopyToOutputDirectory>PreserveNewest</CopyToOutputDirectory>
-    </EmbeddedResource>
-    <EmbeddedResource Include="Configuration2\config_with_using_assembly.xml">
-      <CopyToOutputDirectory>PreserveNewest</CopyToOutputDirectory>
-    </EmbeddedResource>
-    <EmbeddedResource Include="XmlFiles\justConfiguration.xml" />
-    <Content Include="RemotingTcpConfig2.config">
-      <CopyToOutputDirectory>PreserveNewest</CopyToOutputDirectory>
-    </Content>
-    <Content Include="RemotingTcpConfigClient.config">
-      <CopyToOutputDirectory>PreserveNewest</CopyToOutputDirectory>
-    </Content>
-    <Content Include="RemotingTcpConfig.config">
-      <CopyToOutputDirectory>PreserveNewest</CopyToOutputDirectory>
-    </Content>
-    <EmbeddedResource Include="XmlFiles\EventWiringFacility\dependencies.config">
-      <SubType>Designer</SubType>
-    </EmbeddedResource>
-    <EmbeddedResource Include="XmlFiles\EventWiringFacility\invalid.config" />
-    <EmbeddedResource Include="XmlFiles\EventWiringFacility\singleton.config" />
-    <EmbeddedResource Include="XmlFiles\EventWiringFacility\startable.config" />
-    <EmbeddedResource Include="Configuration2\env_config.xml">
-      <CopyToOutputDirectory>PreserveNewest</CopyToOutputDirectory>
-    </EmbeddedResource>
-    <EmbeddedResource Include="Configuration2\eval_config.xml">
-      <CopyToOutputDirectory>PreserveNewest</CopyToOutputDirectory>
-    </EmbeddedResource>
-    <Content Include="Configuration2\synchtest_config.xml">
-      <CopyToOutputDirectory>PreserveNewest</CopyToOutputDirectory>
-    </Content>
-    <EmbeddedResource Include="XmlFiles\sample_config_with_spaces.xml" />
-    <EmbeddedResource Include="XmlFiles\RemotingFacility\client_12134_kernelcomponent.xml" />
-    <EmbeddedResource Include="XmlFiles\RemotingFacility\client_clientactivated.xml" />
-    <EmbeddedResource Include="XmlFiles\RemotingFacility\client_confreg_clientactivated.xml" />
-    <EmbeddedResource Include="XmlFiles\RemotingFacility\client_kernelcomponent.xml" />
-    <EmbeddedResource Include="XmlFiles\RemotingFacility\client_kernelcomponent_recover.xml" />
-    <EmbeddedResource Include="XmlFiles\RemotingFacility\client_kernelgenericcomponent.xml" />
-    <EmbeddedResource Include="XmlFiles\RemotingFacility\client_simple_scenario.xml" />
-    <EmbeddedResource Include="XmlFiles\RemotingFacility\server_clientactivated.xml" />
-    <EmbeddedResource Include="XmlFiles\RemotingFacility\server_client_kernelcomponent.xml" />
-    <EmbeddedResource Include="XmlFiles\RemotingFacility\server_confreg_clientactivated.xml" />
-    <EmbeddedResource Include="XmlFiles\RemotingFacility\server_kernelcomponent.xml" />
-    <EmbeddedResource Include="XmlFiles\RemotingFacility\server_kernelcomponent_inter1.xml" />
-    <EmbeddedResource Include="XmlFiles\RemotingFacility\server_kernelcomponent_recover.xml" />
-    <EmbeddedResource Include="XmlFiles\RemotingFacility\server_kernelgenericcomponent.xml" />
-    <EmbeddedResource Include="XmlFiles\RemotingFacility\server_simple_scenario.xml">
-      <SubType>Designer</SubType>
-    </EmbeddedResource>
-    <EmbeddedResource Include="Facilities\TypedFactory\typedFactory_castle_config.xml">
-      <CopyToOutputDirectory>PreserveNewest</CopyToOutputDirectory>
-      <SubType>Designer</SubType>
-    </EmbeddedResource>
-    <EmbeddedResource Include="XmlFiles\IOC-51.xml" />
-    <EmbeddedResource Include="XmlFiles\typedFactory.xml" />
-    <EmbeddedResource Include="XmlFiles\proxyBehavior.xml" />
-    <EmbeddedResource Include="XmlFiles\typedFactoryCreateWithoutId.xml" />
-    <Content Include="XmlProcessor\TestFiles\DefineDefaultTestDisabled.xml">
-      <CopyToOutputDirectory>PreserveNewest</CopyToOutputDirectory>
-    </Content>
-    <Content Include="XmlProcessor\TestFiles\MultiInclude2TestDisabled.xml">
-      <CopyToOutputDirectory>PreserveNewest</CopyToOutputDirectory>
-    </Content>
-    <Content Include="XmlProcessor\TestFiles\MultiIncludeTestDisabled.xml">
-      <CopyToOutputDirectory>PreserveNewest</CopyToOutputDirectory>
-    </Content>
-    <Content Include="XmlProcessor\TestFiles\Pi-ComplexDefineDefaultTestDisabled.xml">
-      <CopyToOutputDirectory>PreserveNewest</CopyToOutputDirectory>
-    </Content>
-    <Content Include="XmlProcessor\TestFiles\Pi-DefineDebugTestDisabled.xml">
-      <CopyToOutputDirectory>PreserveNewest</CopyToOutputDirectory>
-    </Content>
-    <Content Include="XmlProcessor\TestFiles\Pi-DefineDefaultTestDisabled.xml">
-      <CopyToOutputDirectory>PreserveNewest</CopyToOutputDirectory>
-    </Content>
-    <Content Include="XmlProcessor\TestFiles\PropertiesWithPI-IfStatementTest.xml">
-      <CopyToOutputDirectory>PreserveNewest</CopyToOutputDirectory>
-    </Content>
-    <Content Include="XmlProcessor\TestFiles\PropertiesWithPI-IfStatementTestResult.xml">
-      <CopyToOutputDirectory>PreserveNewest</CopyToOutputDirectory>
-    </Content>
-    <None Include="LoggingFacility\log4net.facilities.test.config">
-      <CopyToOutputDirectory>PreserveNewest</CopyToOutputDirectory>
-    </None>
-    <None Include="LoggingFacility\NLog.facilities.test.config">
-      <CopyToOutputDirectory>PreserveNewest</CopyToOutputDirectory>
-      <SubType>Designer</SubType>
-    </None>
-  </ItemGroup>
-  <ItemGroup>
-    <Service Include="{B4F97281-0DBD-4835-9ED8-7DFB966E87FF}" />
-  </ItemGroup>
-  <ItemGroup />
-  <Import Project="$(MSBuildBinPath)\Microsoft.CSharp.targets" Condition="($(MSBuildTargets) == '') Or ($(MSBuildTargets) == 'CSharp')" />
-  <Import Project="$(MSBuildExtensionsPath)\Microsoft\Silverlight\v4.0\Microsoft.Silverlight.CSharp.targets" Condition="$(MSBuildTargets) == 'Silverlight 4.0'" />
-  <Import Project="$(RootPath)\Settings.proj" />
-  <Import Project="$(BuildScriptsPath)\Castle.Common.targets" />
-  <PropertyGroup>
-    <PreBuildEvent>
-    </PreBuildEvent>
-    <PostBuildEvent>
-    </PostBuildEvent>
-  </PropertyGroup>
+﻿<?xml version="1.0" encoding="utf-8"?>
+<Project DefaultTargets="Build" xmlns="http://schemas.microsoft.com/developer/msbuild/2003" ToolsVersion="4.0">
+  <PropertyGroup>
+    <RootPath Condition=" '$(RootPath)' == '' ">$(MSBuildProjectDirectory)\..\..</RootPath>
+    <TargetFrameworkVersion>v4.0</TargetFrameworkVersion>
+  </PropertyGroup>
+  <PropertyGroup>
+    <Configuration Condition=" '$(Configuration)' == '' ">NET40-Debug</Configuration>
+    <Platform Condition=" '$(Platform)' == '' ">AnyCPU</Platform>
+    <ProductVersion>9.0.30729</ProductVersion>
+    <SchemaVersion>2.0</SchemaVersion>
+    <ProjectGuid>{CB3A30A6-56D4-4F4F-9AEF-DA55E1FF6D74}</ProjectGuid>
+    <OutputType>Library</OutputType>
+    <AppDesignerFolder>Properties</AppDesignerFolder>
+    <RootNamespace>CastleTests</RootNamespace>
+    <AssemblyName>Castle.Windsor.Tests</AssemblyName>
+    <SignAssembly>true</SignAssembly>
+    <AssemblyOriginatorKeyFile>..\..\buildscripts\CastleKey.snk</AssemblyOriginatorKeyFile>
+    <FileUpgradeFlags>
+    </FileUpgradeFlags>
+    <TargetFrameworkVersion Condition="$(TargetFrameworkVersion)==''">v4.0</TargetFrameworkVersion>
+  </PropertyGroup>
+  <PropertyGroup Condition=" '$(Configuration)|$(Platform)' == 'NET40-Debug|AnyCPU' ">
+    <TargetFrameworkProfile>
+    </TargetFrameworkProfile>
+    <DebugSymbols>true</DebugSymbols>
+    <DebugType>full</DebugType>
+    <Optimize>false</Optimize>
+    <OutputPath>bin\NET40-Debug\</OutputPath>
+    <DefineConstants>TRACE;DEBUG;NET NET40</DefineConstants>
+    <ErrorReport>prompt</ErrorReport>
+    <WarningLevel>4</WarningLevel>
+    <TreatWarningsAsErrors>true</TreatWarningsAsErrors>
+  </PropertyGroup>
+  <PropertyGroup Condition=" '$(Configuration)|$(Platform)' == 'NET40-Release|AnyCPU' ">
+    <TargetFrameworkProfile>
+    </TargetFrameworkProfile>
+    <DebugType>pdbonly</DebugType>
+    <Optimize>true</Optimize>
+    <OutputPath>bin\NET40-Release\</OutputPath>
+    <DefineConstants>TRACE;DOTNET DOTNET40</DefineConstants>
+    <ErrorReport>prompt</ErrorReport>
+    <WarningLevel>4</WarningLevel>
+  </PropertyGroup>
+  <PropertyGroup>
+    <DefineConstants>$(DefineConstants);$(BuildConstants)</DefineConstants>
+  </PropertyGroup>
+  <PropertyGroup Condition="'$(Configuration)|$(Platform)' == 'NET40CP-Release|AnyCPU'">
+    <TargetFrameworkProfile>
+    </TargetFrameworkProfile>
+    <OutputPath>bin\NET40CP-Release\</OutputPath>
+    <DefineConstants>TRACE;DOTNET DOTNET40 CLIENTPROFILE</DefineConstants>
+    <Optimize>true</Optimize>
+    <DebugType>pdbonly</DebugType>
+    <PlatformTarget>AnyCPU</PlatformTarget>
+    <CodeAnalysisLogFile>bin\Release\Castle.Windsor.Tests.dll.CodeAnalysisLog.xml</CodeAnalysisLogFile>
+    <CodeAnalysisUseTypeNameInSuppression>true</CodeAnalysisUseTypeNameInSuppression>
+    <CodeAnalysisModuleSuppressionsFile>GlobalSuppressions.cs</CodeAnalysisModuleSuppressionsFile>
+    <ErrorReport>prompt</ErrorReport>
+    <CodeAnalysisRuleSet>MinimumRecommendedRules.ruleset</CodeAnalysisRuleSet>
+    <CodeAnalysisRuleSetDirectories>;C:\Program Files (x86)\Microsoft Visual Studio 10.0\Team Tools\Static Analysis Tools\\Rule Sets</CodeAnalysisRuleSetDirectories>
+    <CodeAnalysisIgnoreBuiltInRuleSets>true</CodeAnalysisIgnoreBuiltInRuleSets>
+    <CodeAnalysisRuleDirectories>;C:\Program Files (x86)\Microsoft Visual Studio 10.0\Team Tools\Static Analysis Tools\FxCop\\Rules</CodeAnalysisRuleDirectories>
+    <CodeAnalysisIgnoreBuiltInRules>true</CodeAnalysisIgnoreBuiltInRules>
+  </PropertyGroup>
+  <PropertyGroup Condition="'$(Configuration)|$(Platform)' == 'NET40CP-Debug|AnyCPU'">
+    <TargetFrameworkProfile>
+    </TargetFrameworkProfile>
+    <DebugSymbols>true</DebugSymbols>
+    <OutputPath>bin\NET40CP-Debug\</OutputPath>
+    <DefineConstants>TRACE;DEBUG;DOTNET DOTNET40 CLIENTPROFILE</DefineConstants>
+    <TreatWarningsAsErrors>true</TreatWarningsAsErrors>
+    <DebugType>full</DebugType>
+    <PlatformTarget>AnyCPU</PlatformTarget>
+    <CodeAnalysisLogFile>bin\Debug\Castle.Windsor.Tests.dll.CodeAnalysisLog.xml</CodeAnalysisLogFile>
+    <CodeAnalysisUseTypeNameInSuppression>true</CodeAnalysisUseTypeNameInSuppression>
+    <CodeAnalysisModuleSuppressionsFile>GlobalSuppressions.cs</CodeAnalysisModuleSuppressionsFile>
+    <ErrorReport>prompt</ErrorReport>
+    <CodeAnalysisRuleSet>MinimumRecommendedRules.ruleset</CodeAnalysisRuleSet>
+    <CodeAnalysisRuleSetDirectories>;C:\Program Files (x86)\Microsoft Visual Studio 10.0\Team Tools\Static Analysis Tools\\Rule Sets</CodeAnalysisRuleSetDirectories>
+    <CodeAnalysisIgnoreBuiltInRuleSets>true</CodeAnalysisIgnoreBuiltInRuleSets>
+    <CodeAnalysisRuleDirectories>;C:\Program Files (x86)\Microsoft Visual Studio 10.0\Team Tools\Static Analysis Tools\FxCop\\Rules</CodeAnalysisRuleDirectories>
+    <CodeAnalysisIgnoreBuiltInRules>true</CodeAnalysisIgnoreBuiltInRules>
+  </PropertyGroup>
+  <PropertyGroup Condition="'$(Configuration)|$(Platform)' == 'NET35-Release|AnyCPU'">
+    <TargetFrameworkVersion>v3.5</TargetFrameworkVersion>
+    <OutputPath>bin\NET35-Release\</OutputPath>
+    <DefineConstants>TRACE;DOTNET DOTNET35</DefineConstants>
+    <Optimize>true</Optimize>
+    <DebugType>pdbonly</DebugType>
+    <PlatformTarget>AnyCPU</PlatformTarget>
+    <CodeAnalysisLogFile>bin\Release\Castle.Windsor.Tests.dll.CodeAnalysisLog.xml</CodeAnalysisLogFile>
+    <CodeAnalysisUseTypeNameInSuppression>true</CodeAnalysisUseTypeNameInSuppression>
+    <CodeAnalysisModuleSuppressionsFile>GlobalSuppressions.cs</CodeAnalysisModuleSuppressionsFile>
+    <ErrorReport>prompt</ErrorReport>
+    <CodeAnalysisRuleSet>MinimumRecommendedRules.ruleset</CodeAnalysisRuleSet>
+    <CodeAnalysisRuleSetDirectories>;C:\Program Files (x86)\Microsoft Visual Studio 10.0\Team Tools\Static Analysis Tools\\Rule Sets</CodeAnalysisRuleSetDirectories>
+    <CodeAnalysisIgnoreBuiltInRuleSets>true</CodeAnalysisIgnoreBuiltInRuleSets>
+    <CodeAnalysisRuleDirectories>;C:\Program Files (x86)\Microsoft Visual Studio 10.0\Team Tools\Static Analysis Tools\FxCop\\Rules</CodeAnalysisRuleDirectories>
+    <CodeAnalysisIgnoreBuiltInRules>true</CodeAnalysisIgnoreBuiltInRules>
+  </PropertyGroup>
+  <PropertyGroup Condition="'$(Configuration)|$(Platform)' == 'NET35-Debug|AnyCPU'">
+    <TargetFrameworkVersion>v3.5</TargetFrameworkVersion>
+    <DebugSymbols>true</DebugSymbols>
+    <OutputPath>bin\NET35-Debug\</OutputPath>
+    <DefineConstants>TRACE;DEBUG;DOTNET DOTNET35</DefineConstants>
+    <TreatWarningsAsErrors>true</TreatWarningsAsErrors>
+    <DebugType>full</DebugType>
+    <PlatformTarget>AnyCPU</PlatformTarget>
+    <CodeAnalysisLogFile>bin\Debug\Castle.Windsor.Tests.dll.CodeAnalysisLog.xml</CodeAnalysisLogFile>
+    <CodeAnalysisUseTypeNameInSuppression>true</CodeAnalysisUseTypeNameInSuppression>
+    <CodeAnalysisModuleSuppressionsFile>GlobalSuppressions.cs</CodeAnalysisModuleSuppressionsFile>
+    <ErrorReport>prompt</ErrorReport>
+    <CodeAnalysisRuleSet>MinimumRecommendedRules.ruleset</CodeAnalysisRuleSet>
+    <CodeAnalysisRuleSetDirectories>;C:\Program Files (x86)\Microsoft Visual Studio 10.0\Team Tools\Static Analysis Tools\\Rule Sets</CodeAnalysisRuleSetDirectories>
+    <CodeAnalysisRuleDirectories>;C:\Program Files (x86)\Microsoft Visual Studio 10.0\Team Tools\Static Analysis Tools\FxCop\\Rules</CodeAnalysisRuleDirectories>
+    <CodeAnalysisIgnoreBuiltInRules>true</CodeAnalysisIgnoreBuiltInRules>
+  </PropertyGroup>
+  <PropertyGroup Condition="'$(Configuration)|$(Platform)' == 'SL4-Release|AnyCPU'">
+    <TargetFrameworkVersion>v4.0</TargetFrameworkVersion>
+    <OutputPath>bin\SL4-Release\</OutputPath>
+    <DefineConstants>TRACE;SILVERLIGHT SL4</DefineConstants>
+    <Optimize>true</Optimize>
+    <DebugType>pdbonly</DebugType>
+    <PlatformTarget>AnyCPU</PlatformTarget>
+    <CodeAnalysisLogFile>bin\Release\Castle.Windsor.Tests.dll.CodeAnalysisLog.xml</CodeAnalysisLogFile>
+    <CodeAnalysisUseTypeNameInSuppression>true</CodeAnalysisUseTypeNameInSuppression>
+    <CodeAnalysisModuleSuppressionsFile>GlobalSuppressions.cs</CodeAnalysisModuleSuppressionsFile>
+    <ErrorReport>prompt</ErrorReport>
+    <CodeAnalysisRuleSet>MinimumRecommendedRules.ruleset</CodeAnalysisRuleSet>
+    <CodeAnalysisRuleSetDirectories>;C:\Program Files (x86)\Microsoft Visual Studio 10.0\Team Tools\Static Analysis Tools\\Rule Sets</CodeAnalysisRuleSetDirectories>
+    <CodeAnalysisIgnoreBuiltInRuleSets>true</CodeAnalysisIgnoreBuiltInRuleSets>
+    <CodeAnalysisRuleDirectories>;C:\Program Files (x86)\Microsoft Visual Studio 10.0\Team Tools\Static Analysis Tools\FxCop\\Rules</CodeAnalysisRuleDirectories>
+    <CodeAnalysisIgnoreBuiltInRules>true</CodeAnalysisIgnoreBuiltInRules>
+  </PropertyGroup>
+  <PropertyGroup Condition="'$(Configuration)|$(Platform)' == 'SL4-Debug|AnyCPU'">
+    <TargetFrameworkVersion>v4.0</TargetFrameworkVersion>
+    <DebugSymbols>true</DebugSymbols>
+    <OutputPath>bin\SL4-Debug\</OutputPath>
+    <DefineConstants>TRACE;DEBUG;SILVERLIGHT SL4</DefineConstants>
+    <TreatWarningsAsErrors>true</TreatWarningsAsErrors>
+    <DebugType>full</DebugType>
+    <PlatformTarget>AnyCPU</PlatformTarget>
+    <CodeAnalysisLogFile>bin\Debug\Castle.Windsor.Tests.dll.CodeAnalysisLog.xml</CodeAnalysisLogFile>
+    <CodeAnalysisUseTypeNameInSuppression>true</CodeAnalysisUseTypeNameInSuppression>
+    <CodeAnalysisModuleSuppressionsFile>GlobalSuppressions.cs</CodeAnalysisModuleSuppressionsFile>
+    <ErrorReport>prompt</ErrorReport>
+    <CodeAnalysisRuleSet>MinimumRecommendedRules.ruleset</CodeAnalysisRuleSet>
+    <CodeAnalysisRuleSetDirectories>;C:\Program Files (x86)\Microsoft Visual Studio 10.0\Team Tools\Static Analysis Tools\\Rule Sets</CodeAnalysisRuleSetDirectories>
+    <CodeAnalysisIgnoreBuiltInRuleSets>true</CodeAnalysisIgnoreBuiltInRuleSets>
+    <CodeAnalysisRuleDirectories>;C:\Program Files (x86)\Microsoft Visual Studio 10.0\Team Tools\Static Analysis Tools\FxCop\\Rules</CodeAnalysisRuleDirectories>
+    <CodeAnalysisIgnoreBuiltInRules>true</CodeAnalysisIgnoreBuiltInRules>
+  </PropertyGroup>
+  <PropertyGroup Condition="'$(Configuration)|$(Platform)' == 'MONO26-Debug|AnyCPU'">
+    <DebugSymbols>true</DebugSymbols>
+    <OutputPath>bin\MONO26-Debug\</OutputPath>
+    <DefineConstants>TRACE;DEBUG;MONO MONO26</DefineConstants>
+    <TreatWarningsAsErrors>true</TreatWarningsAsErrors>
+    <DebugType>full</DebugType>
+    <PlatformTarget>AnyCPU</PlatformTarget>
+    <CodeAnalysisLogFile>bin\Debug\Castle.Windsor.Tests.dll.CodeAnalysisLog.xml</CodeAnalysisLogFile>
+    <CodeAnalysisUseTypeNameInSuppression>true</CodeAnalysisUseTypeNameInSuppression>
+    <CodeAnalysisModuleSuppressionsFile>GlobalSuppressions.cs</CodeAnalysisModuleSuppressionsFile>
+    <ErrorReport>prompt</ErrorReport>
+    <CodeAnalysisRuleSet>MinimumRecommendedRules.ruleset</CodeAnalysisRuleSet>
+    <CodeAnalysisRuleSetDirectories>;C:\Program Files (x86)\Microsoft Visual Studio 10.0\Team Tools\Static Analysis Tools\\Rule Sets</CodeAnalysisRuleSetDirectories>
+    <CodeAnalysisIgnoreBuiltInRuleSets>true</CodeAnalysisIgnoreBuiltInRuleSets>
+    <CodeAnalysisRuleDirectories>;C:\Program Files (x86)\Microsoft Visual Studio 10.0\Team Tools\Static Analysis Tools\FxCop\\Rules</CodeAnalysisRuleDirectories>
+    <CodeAnalysisIgnoreBuiltInRules>true</CodeAnalysisIgnoreBuiltInRules>
+  </PropertyGroup>
+  <PropertyGroup Condition="'$(Configuration)|$(Platform)' == 'MONO26-Release|AnyCPU'">
+    <OutputPath>bin\MONO26-Release\</OutputPath>
+    <DefineConstants>TRACE;MONO MONO26</DefineConstants>
+    <Optimize>true</Optimize>
+    <DebugType>pdbonly</DebugType>
+    <PlatformTarget>AnyCPU</PlatformTarget>
+    <CodeAnalysisLogFile>bin\Release\Castle.Windsor.Tests.dll.CodeAnalysisLog.xml</CodeAnalysisLogFile>
+    <CodeAnalysisUseTypeNameInSuppression>true</CodeAnalysisUseTypeNameInSuppression>
+    <CodeAnalysisModuleSuppressionsFile>GlobalSuppressions.cs</CodeAnalysisModuleSuppressionsFile>
+    <ErrorReport>prompt</ErrorReport>
+    <CodeAnalysisRuleSet>MinimumRecommendedRules.ruleset</CodeAnalysisRuleSet>
+    <CodeAnalysisRuleSetDirectories>;C:\Program Files (x86)\Microsoft Visual Studio 10.0\Team Tools\Static Analysis Tools\\Rule Sets</CodeAnalysisRuleSetDirectories>
+    <CodeAnalysisIgnoreBuiltInRuleSets>true</CodeAnalysisIgnoreBuiltInRuleSets>
+    <CodeAnalysisRuleDirectories>;C:\Program Files (x86)\Microsoft Visual Studio 10.0\Team Tools\Static Analysis Tools\FxCop\\Rules</CodeAnalysisRuleDirectories>
+    <CodeAnalysisIgnoreBuiltInRules>true</CodeAnalysisIgnoreBuiltInRules>
+    <CodeAnalysisFailOnMissingRules>false</CodeAnalysisFailOnMissingRules>
+  </PropertyGroup>
+  <PropertyGroup Condition="'$(Configuration)|$(Platform)' == 'MONO28-Debug|AnyCPU'">
+    <DebugSymbols>true</DebugSymbols>
+    <OutputPath>bin\MONO28-Debug\</OutputPath>
+    <DefineConstants>TRACE;DEBUG;MONO MONO28</DefineConstants>
+    <TreatWarningsAsErrors>true</TreatWarningsAsErrors>
+    <DebugType>full</DebugType>
+    <PlatformTarget>AnyCPU</PlatformTarget>
+    <CodeAnalysisLogFile>bin\Debug\Castle.Windsor.Tests.dll.CodeAnalysisLog.xml</CodeAnalysisLogFile>
+    <CodeAnalysisUseTypeNameInSuppression>true</CodeAnalysisUseTypeNameInSuppression>
+    <CodeAnalysisModuleSuppressionsFile>GlobalSuppressions.cs</CodeAnalysisModuleSuppressionsFile>
+    <ErrorReport>prompt</ErrorReport>
+    <CodeAnalysisRuleSet>MinimumRecommendedRules.ruleset</CodeAnalysisRuleSet>
+    <CodeAnalysisRuleSetDirectories>;C:\Program Files (x86)\Microsoft Visual Studio 10.0\Team Tools\Static Analysis Tools\\Rule Sets</CodeAnalysisRuleSetDirectories>
+    <CodeAnalysisIgnoreBuiltInRuleSets>true</CodeAnalysisIgnoreBuiltInRuleSets>
+    <CodeAnalysisRuleDirectories>;C:\Program Files (x86)\Microsoft Visual Studio 10.0\Team Tools\Static Analysis Tools\FxCop\\Rules</CodeAnalysisRuleDirectories>
+    <CodeAnalysisIgnoreBuiltInRules>true</CodeAnalysisIgnoreBuiltInRules>
+    <CodeAnalysisFailOnMissingRules>false</CodeAnalysisFailOnMissingRules>
+  </PropertyGroup>
+  <PropertyGroup Condition="'$(Configuration)|$(Platform)' == 'MONO28-Release|AnyCPU'">
+    <OutputPath>bin\MONO28-Release\</OutputPath>
+    <DefineConstants>TRACE;MONO MONO28</DefineConstants>
+    <Optimize>true</Optimize>
+    <DebugType>pdbonly</DebugType>
+    <PlatformTarget>AnyCPU</PlatformTarget>
+    <CodeAnalysisLogFile>bin\Release\Castle.Windsor.Tests.dll.CodeAnalysisLog.xml</CodeAnalysisLogFile>
+    <CodeAnalysisUseTypeNameInSuppression>true</CodeAnalysisUseTypeNameInSuppression>
+    <CodeAnalysisModuleSuppressionsFile>GlobalSuppressions.cs</CodeAnalysisModuleSuppressionsFile>
+    <ErrorReport>prompt</ErrorReport>
+    <CodeAnalysisRuleSet>MinimumRecommendedRules.ruleset</CodeAnalysisRuleSet>
+    <CodeAnalysisRuleSetDirectories>;C:\Program Files (x86)\Microsoft Visual Studio 10.0\Team Tools\Static Analysis Tools\\Rule Sets</CodeAnalysisRuleSetDirectories>
+    <CodeAnalysisIgnoreBuiltInRuleSets>true</CodeAnalysisIgnoreBuiltInRuleSets>
+    <CodeAnalysisRuleDirectories>;C:\Program Files (x86)\Microsoft Visual Studio 10.0\Team Tools\Static Analysis Tools\FxCop\\Rules</CodeAnalysisRuleDirectories>
+    <CodeAnalysisIgnoreBuiltInRules>true</CodeAnalysisIgnoreBuiltInRules>
+  </PropertyGroup>
+  <ItemGroup>
+    <Reference Include="Castle.Core">
+      <SpecificVersion>False</SpecificVersion>
+      <HintPath>..\..\lib\$(BuildConfigKey)\Castle.Core.dll</HintPath>
+    </Reference>
+    <Reference Include="Castle.Services.Logging.Log4netIntegration">
+      <HintPath>..\..\lib\$(BuildConfigKey)\Castle.Services.Logging.Log4netIntegration.dll</HintPath>
+    </Reference>
+    <Reference Include="Castle.Services.Logging.NLogIntegration">
+      <HintPath>..\..\lib\$(BuildConfigKey)\Castle.Services.Logging.NLogIntegration.dll</HintPath>
+    </Reference>
+    <Reference Include="NLog">
+      <SpecificVersion>False</SpecificVersion>
+      <HintPath>$(RootPath)\lib\$(BuildConfigKey)\NLog.dll</HintPath>
+    </Reference>
+    <Reference Include="log4net">
+      <HintPath>..\..\lib\log4net.dll</HintPath>
+    </Reference>
+    <Reference Include="PresentationCore" Condition="$(MSBuildTargets)!='Silverlight 4.0'" />
+    <Reference Include="PresentationFramework" Condition="$(MSBuildTargets)!='Silverlight 4.0'" />
+    <Reference Include="System" />
+    <Reference Include="System.Core" />
+    <Reference Include="System.Windows.Forms" />
+    <Reference Include="System.Xaml" Condition="$(MSBuildTargets)!='Silverlight 4.0'" />
+    <Reference Include="System.Xml" />
+    <ProjectReference Include="..\Castle.Facilities.EventWiring\Castle.Facilities.EventWiring.csproj">
+      <Project>{4BB0BD73-0CB7-4979-B790-C4DAC0A32294}</Project>
+      <Name>Castle.Facilities.EventWiring</Name>
+    </ProjectReference>
+    <ProjectReference Include="..\Castle.Facilities.FactorySupport\Castle.Facilities.FactorySupport.csproj">
+      <Project>{50286B04-1FDA-46A7-89A1-6CFE9F5BB0DA}</Project>
+      <Name>Castle.Facilities.FactorySupport</Name>
+    </ProjectReference>
+    <ProjectReference Include="..\Castle.Facilities.Remoting\Castle.Facilities.Remoting.csproj" Condition="$(MSBuildTargets)!='Silverlight 4.0'">
+      <Project>{6DAC4325-B4AC-41A4-B892-2548185905BA}</Project>
+      <Name>Castle.Facilities.Remoting</Name>
+    </ProjectReference>
+    <ProjectReference Include="..\Castle.Facilities.Logging\Castle.Facilities.Logging.csproj">
+      <Project>{32D54D33-206F-44EE-8329-8480ABE049B1}</Project>
+      <Name>Castle.Facilities.Logging</Name>
+    </ProjectReference>
+    <ProjectReference Include="..\Castle.Facilities.Synchronize\Castle.Facilities.Synchronize.csproj" Condition="$(MSBuildTargets)!='Silverlight 4.0'">
+      <Project>{60C7AA6D-7DF1-432C-9E93-C01A64747ABD}</Project>
+      <Name>Castle.Facilities.Synchronize</Name>
+    </ProjectReference>
+    <ProjectReference Include="..\Castle.Windsor\Castle.Windsor.csproj">
+      <Name>Castle.Windsor</Name>
+      <Project>{60EFCB9B-E3FF-46A5-A2D2-D9F0EF75D5FE}</Project>
+      <Package>{FAE04EC0-301F-11D3-BF4B-00C04F79EFBC}</Package>
+      <Private>True</Private>
+    </ProjectReference>
+    <Reference Include="WindowsBase" />
+  </ItemGroup>
+  <ItemGroup Condition="$(MSBuildTargets)!='Silverlight 4.0'">
+    <Reference Include="System.configuration" />
+    <Reference Include="System.Data">
+      <Name>System.Data</Name>
+    </Reference>
+    <Reference Include="nunit.framework">
+      <SpecificVersion>False</SpecificVersion>
+      <HintPath>..\..\lib\nunit.framework.dll</HintPath>
+    </Reference>
+  </ItemGroup>
+  <ItemGroup Condition="$(MSBuildTargets)=='Silverlight 4.0'">
+    <Reference Include="NUnit.Silverlight.Framework">
+      <SpecificVersion>False</SpecificVersion>
+      <HintPath>..\..\lib\sl4\NUnit.Silverlight.Framework.dll</HintPath>
+    </Reference>
+    <Reference Include="NUnit.Silverlight.Compatibility">
+      <SpecificVersion>False</SpecificVersion>
+      <HintPath>..\..\lib\sl4\NUnit.Silverlight.Compatibility.dll</HintPath>
+    </Reference>
+  </ItemGroup>
+  <ItemGroup>
+    <Compile Include="AbstractContainerTestCase.cs" />
+    <Compile Include="BugAttribute.cs" />
+    <Compile Include="Bugs\IoC-267.cs" />
+    <Compile Include="ByRefDependenciesTestCase.cs" />
+    <Compile Include="Components\ADisposable.cs" />
+    <Compile Include="Components\AppHost.cs" />
+    <Compile Include="Components\AppScreenCBA.cs" />
+    <Compile Include="Components\BDisposable.cs" />
+    <Compile Include="Components\CBA.cs" />
+    <Compile Include="ClassComponents\CustomerRepository.cs" />
+    <Compile Include="ClassComponents\DecoratedRepository.cs" />
+    <Compile Include="ClassComponents\DecoratedRepository2.cs" />
+    <Compile Include="ClassComponents\DefaultRepository.cs" />
+    <Compile Include="ClassComponents\DoubleRepository.cs" />
+    <Compile Include="Components\D_DB.cs" />
+    <Compile Include="ClassComponents\GenericHasNested.cs" />
+    <Compile Include="ClassComponents\GenericImpl3.cs" />
+    <Compile Include="ClassComponents\HasByRefCtorArgument.cs" />
+    <Compile Include="ClassComponents\HasCtorDependency.cs" />
+    <Compile Include="ClassComponents\HasNestedType.cs" />
+    <Compile Include="ClassComponents\IRepository.cs" />
+    <Compile Include="ClassComponents\Noop2Facility.cs" />
+    <Compile Include="ClassComponents\NoopFacility.cs" />
+    <Compile Include="ClassComponents\Repository1.cs" />
+    <Compile Include="ClassComponents\Repository2.cs" />
+    <Compile Include="ClassComponents\Repository3.cs" />
+    <Compile Include="ClassInheritanceTestCase.cs" />
+    <Compile Include="ComponentsParametersDivisionTestCase.cs" />
+    <Compile Include="Components\AlarmGenerator.cs" />
+    <Compile Include="Components\AlarmGeneratorWithDependency.cs" />
+    <Compile Include="Components\ArrayRefDepAsConstructor.cs" />
+    <Compile Include="Components\BookStore.cs" />
+    <Compile Include="Components\CalculatorServiceWithStandartInterceptorTyped.cs" />
+    <Compile Include="Components\CalculatorServiceWithFooInterceptorNamed.cs" />
+    <Compile Include="Components\CalculatorServiceWithMultipleInterfaces.cs" />
+    <Compile Include="Components\CalculatorServiceWithStandardInterceptor.cs" />
+    <Compile Include="Components\CalulcatorFactory.cs" />
+    <Compile Include="Components\CameraService.cs" />
+    <Compile Include="Components\CBADecorator.cs" />
+    <Compile Include="Components\CompA.cs" />
+    <Compile Include="Components\CompB.cs" />
+    <Compile Include="Components\CompC.cs" />
+    <Compile Include="Components\CompD.cs" />
+    <Compile Include="Components\CompositeEmptyService2.cs" />
+    <Compile Include="Components\Controller.cs" />
+    <Compile Include="Components\ContravariantBase.cs" />
+    <Compile Include="Components\ContravariantDerived.cs" />
+    <Compile Include="Components\DemoRepository.cs" />
+    <Compile Include="Components\DependsOnArray.cs" />
+    <Compile Include="Components\DictionaryCache.cs" />
+    <Compile Include="Components\DisposableGeneric.cs" />
+    <Compile Include="Components\DisposableGenericA.cs" />
+    <Compile Include="Components\EmailSender.cs" />
+    <Compile Include="Components\EmailSenderWithDependency.cs" />
+    <Compile Include="Components\EmptyService2Impl1.cs" />
+    <Compile Include="Components\EmptyService2Impl2.cs" />
+    <Compile Include="Components\EmptyService2Impl3.cs" />
+    <Compile Include="Components\EmptyService2Impl4.cs" />
+    <Compile Include="Components\EmptyService2Impl5.cs" />
+    <Compile Include="Components\EmptyServiceComposite.cs" />
+    <Compile Include="Components\EmptyServiceDecorator.cs" />
+    <Compile Include="Components\EmptyServiceDecoratorViaProperty.cs" />
+    <Compile Include="Components\HasDictionaryDependency.cs" />
+    <Compile Include="Components\HasInstanceCount.cs" />
+    <Compile Include="Components\HasNullableDoubleConstructor.cs" />
+    <Compile Include="Components\HasNullableIntProperty.cs" />
+    <Compile Include="Components\HasNullDefaultForServiceDependency.cs" />
+    <Compile Include="Components\HasStringAndIntDependency.cs" />
+    <Compile Include="Components\HumanArm.cs" />
+    <Compile Include="Components\IAlarmSender.cs" />
+    <Compile Include="Components\IAmContravariant.cs" />
+    <Compile Include="Components\IAppScreen.cs" />
+    <Compile Include="Components\IArm.cs" />
+    <Compile Include="Components\IBookStore.cs" />
+    <Compile Include="Components\ICache.cs" />
+    <Compile Include="Components\ICamera.cs" />
+    <Compile Include="Components\ICameraService.cs" />
+    <Compile Include="Components\ICameraServiceBase.cs" />
+    <Compile Include="Components\IController.cs" />
+    <Compile Include="Components\IDependency.cs" />
+    <Compile Include="Components\IDependOnArray.cs" />
+    <Compile Include="Components\IEmptyService2.cs" />
+    <Compile Include="Components\IInternal.cs" />
+    <Compile Include="Components\IItemService.cs" />
+    <Compile Include="Components\InitializableComponent.cs" />
+    <Compile Include="Components\InitializableDisposableComponent.cs" />
+    <Compile Include="Components\IRepository.cs" />
+    <Compile Include="Components\IService.cs" />
+    <Compile Include="Components\IService2.cs" />
+    <Compile Include="Components\ISimpleMixIn.cs" />
+    <Compile Include="Components\ItemService.cs" />
+    <Compile Include="Components\IView.cs" />
+    <Compile Include="Components\JohnChild.cs" />
+    <Compile Include="Components\JohnGrandparent.cs" />
+    <Compile Include="Components\JohnParent.cs" />
+    <Compile Include="Components\LoggingRepositoryDecorator.cs" />
+    <Compile Include="Components\MyService2.cs" />
+    <Compile Include="Components\NeedsGenericType.cs" />
+    <Compile Include="Components\NullCache.cs" />
+    <Compile Include="Components\PlasmaGunArm.cs" />
+    <Compile Include="Components\ResolvableDependency.cs" />
+    <Compile Include="Components\ReviewerRepository.cs" />
+    <Compile Include="Components\SimpleServiceInitializable.cs" />
+    <Compile Include="Components\SimpleServiceSupportInitialize.cs" />
+    <Compile Include="Components\SmsSender.cs" />
+    <Compile Include="Components\StandardInterceptorAttribute.cs" />
+    <Compile Include="Components\SupportInitializeComponent.cs" />
+    <Compile Include="Components\TransientRepository.cs" />
+    <Compile Include="Components\UnresolvalbeDependency.cs" />
+    <Compile Include="Components\UnresolvalbeDependencyWithAdditionalServiceConstructor.cs" />
+    <Compile Include="Components\UnresolvalbeDependencyWithPrimitiveConstructor.cs" />
+    <Compile Include="Components\UsesLazy.cs" />
+    <Compile Include="Components\UsesUri.cs" />
+    <Compile Include="CompositePatternTestCase.cs" />
+    <Compile Include="ContainerAndGenericsInConfigTestCase.cs" />
+    <Compile Include="ConventionVerification.cs" />
+    <Compile Include="ContainerExtensions\BadDependencyResolver.cs" />
+    <Compile Include="ContainerExtensions\GoodDependencyResolver.cs" />
+    <Compile Include="Core.Tests\InterceptorAttributeTestCase.cs" />
+    <Compile Include="CreatingContainerTestCase.cs" />
+    <Compile Include="DuplicateGenerics.cs" />
+    <Compile Include="Diagnostics\AllComponentsDiagnosticTestCase.cs" />
+    <Compile Include="Diagnostics\PotentialLifestyleMismatchesDiagnosticTestCase.cs" />
+    <Compile Include="Diagnostics\PotentiallyMisconfiguredComponentsDiagnosticTestCase.cs" />
+    <Compile Include="Diagnostics\ReleasePolicyTrackedObjectsTestCase.cs" />
+    <Compile Include="ContainerExtensions\MyCustomReleasePolicy.cs" />
+    <Compile Include="Facilities\EventWiring\SomethingWentWrongTestCase.cs" />
+    <Compile Include="Components\AbstractCarProviderFactory.cs" />
+    <Compile Include="Components\DisposableComponentFactory.cs" />
+    <Compile Include="Components\FerrariProvider.cs" />
+    <Compile Include="Components\FiscalStability.cs" />
+    <Compile Include="Components\HondaProvider.cs" />
+    <Compile Include="Components\ICarProvider.cs" />
+    <Compile Include="Components\ISomeService.cs" />
+    <Compile Include="Components\ServiceFactory.cs" />
+    <Compile Include="Components\ServiceImplementation.cs" />
+    <Compile Include="Components\User.cs" />
+    <Compile Include="Facilities\Startable\StartableAndDecoratorsTestCase.cs" />
+    <Compile Include="Facilities\Synchronize\Components\ClassUsingWindowNoSynchronizataion.cs" />
+    <Compile Include="Facilities\Synchronize\SynchronizeViaAttributeTestCase.cs" />
+    <Compile Include="Facilities\TypedFactory\Components\DummyComponent.cs" />
+    <Compile Include="Facilities\TypedFactory\Components\IDummyComponent.generic.cs" />
+    <Compile Include="Facilities\TypedFactory\Components\ServiceWithMultipleCtors.cs" />
+    <Compile Include="Facilities\TypedFactory\Components\ServiceFactory.cs" />
+    <Compile Include="Facilities\TypedFactory\Components\ServiceRedirect.cs" />
+    <Compile Include="Facilities\TypedFactory\Delegates\GenericUsesFuncOfGenerics.cs" />
+    <Compile Include="Facilities\TypedFactory\Delegates\UsesBarDelegateProperty.cs" />
+    <Compile Include="Facilities\TypedFactory\Delegates\UsesBarDelegateTwoConstructors.cs" />
+    <Compile Include="Facilities\TypedFactory\Delegates\UsesFooAndDelegate.cs" />
+    <Compile Include="Facilities\TypedFactory\Delegates\UsesTwoFooDelegates.cs" />
+    <Compile Include="Facilities\TypedFactory\Delegates\UsesFooAndBarDelegateCtor.cs" />
+    <Compile Include="Facilities\TypedFactory\Delegates\UsesFooAndBarDelegateProperties.cs" />
+    <Compile Include="Facilities\TypedFactory\Factories\IComponentFactory2.cs" />
+    <Compile Include="Facilities\TypedFactory\Factories\IFactoryWithParametersExtended.cs" />
+    <Compile Include="Facilities\TypedFactory\Factories\IFactoryWithParametersTwoBases.cs" />
+    <Compile Include="Facilities\TypedFactory\Factories\IGenericFactoryClosed.cs" />
+    <Compile Include="Facilities\TypedFactory\Factories\IGenericFactoryClosedDoubly.cs" />
+    <Compile Include="Facilities\TypedFactory\Factories\IGenericFactoryDouble.cs" />
+    <Compile Include="Facilities\TypedFactory\Factories\IGenericFactoryWithArg.cs" />
+    <Compile Include="Facilities\TypedFactory\Factories\IGenericFactoryWithGenericMethod.cs" />
+    <Compile Include="Facilities\TypedFactory\Factories\IObjectFactory.cs" />
+    <Compile Include="Facilities\TypedFactory\TypedFactoryDependenciesTestCase.cs" />
+    <Compile Include="Facilities\TypedFactory\TypedFactoryOpenGenericFactoriesTestCase.cs" />
+    <Compile Include="GenericImplementationWithGreaterArityThanServiceTestCase.cs" />
+    <Compile Include="Generics\ARepository.cs" />
+    <Compile Include="Generics\ARepository.T.cs" />
+    <Compile Include="Generics\DoubleGenericRepository.cs" />
+    <Compile Include="Generics\IARepository.T.cs" />
+    <Compile Include="Generics\IRepository.cs" />
+    <Compile Include="Generics\IRepository.T.cs" />
+    <Compile Include="Generics\Repository.cs" />
+    <Compile Include="HandlerFilterTestCase.cs" />
+    <Compile Include="Handlers\EmptyConstructorTestCase.cs" />
+    <Compile Include="InternalsVisibleTo.cs" />
+    <Compile Include="LazyComponentsTestCase.cs" />
+    <Compile Include="LifecycledComponentsReleasePolicyTestCase.cs" />
+    <Compile Include="Components\DisposableFoo.cs" />
+    <Compile Include="ClassComponents\HasTwoConstructors4.cs" />
+    <Compile Include="ClassComponents\UsesDisposableFoo.cs" />
+    <Compile Include="Configuration2\PrivateSettersTestCase.cs" />
+    <Compile Include="DisposeOrderTestFixture.cs" />
+    <Compile Include="Components\A2.cs" />
+    <Compile Include="Components\ACycleProp.cs" />
+    <Compile Include="Components\AProp.cs" />
+    <Compile Include="Components\APropCtor.cs" />
+    <Compile Include="Components\BCycleProp.cs" />
+    <Compile Include="ClassComponents\ClassWithInstanceCount.cs" />
+    <Compile Include="ClassComponents\DependsOnThrowingComponent.cs" />
+    <Compile Include="ClassComponents\HasThrowingPropertyDependency.cs" />
+    <Compile Include="ClassComponents\ThrowsInCtor.cs" />
+    <Compile Include="ComponentsWithAttribute\HasUserAttributeNonRegister.cs" />
+    <Compile Include="ComponentsWithAttribute\HasUserAttributeRegister.cs" />
+    <Compile Include="ComponentsWithAttribute\UserAttribute.cs" />
+    <Compile Include="Components\ArrayDepAsConstructor.cs" />
+    <Compile Include="Components\ArrayDepAsProperty.cs" />
+    <Compile Include="Components\CollectionDepAsConstructor.cs" />
+    <Compile Include="Components\CollectionDepAsProperty.cs" />
+    <Compile Include="Components\CtorWithDefaultValueAndDefault.cs" />
+    <Compile Include="Components\CtorWithNullDefaultValueAndDefault.cs" />
+    <Compile Include="Components\EmptyServiceA.cs" />
+    <Compile Include="Components\EmptyServiceB.cs" />
+    <Compile Include="Components\EnumerableDepAsConstructor.cs" />
+    <Compile Include="Components\EnumerableDepAsProperty.cs" />
+    <Compile Include="Components\HasInternalConstructor.cs" />
+    <Compile Include="Components\HasProtectedConstructor.cs" />
+    <Compile Include="Components\CtorWithDefaultValue.cs" />
+    <Compile Include="Components\ListDepAsConstructor.cs" />
+    <Compile Include="Components\ListDepAsProperty.cs" />
+    <Compile Include="Components\ThrowsInCtorWithDisposableDependency.cs" />
+    <Compile Include="Components\TwoCtorsWithDefaultValue.cs" />
+    <Compile Include="DefaultValueTestCase.cs" />
+    <Compile Include="Facilities\TypedFactory\Delegates\UsesFooDelegateAndInt.cs" />
+    <Compile Include="Facilities\TypedFactory\TypedFactoryAndSubContainersTestCase.cs" />
+    <Compile Include="FailureCleanUpTestCase.cs" />
+    <Compile Include="Interceptors\ThrowInCtorInterceptor.cs" />
+    <Compile Include="Lifecycle\DisposeTestCase.cs" />
+    <Compile Include="Lifecycle\LifecycleActionTestCase.cs" />
+    <Compile Include="Lifecycle\SupportsInitializeTestCase.cs" />
+    <Compile Include="Components\ScopedComponent.cs" />
+    <Compile Include="Components\SealedComponent.cs" />
+    <Compile Include="Components\SealedComponentDisposable.cs" />
+    <Compile Include="Components\SealedComponentWithDependency.cs" />
+    <Compile Include="Components\TrivialComponentWithDependency.cs" />
+    <Compile Include="Components\UsesComponentWithDispose.cs" />
+    <Compile Include="Lifestyle\CustomLifestyle_InstanceScope.cs" />
+    <Compile Include="Lifestyle\CustomLifestyle_Scoped.cs" />
+    <Compile Include="Lifestyle\ScopedLifestyleExplicitAndTypedFactoriesTestCase.cs" />
+    <Compile Include="Lifestyle\ScopedLifestyleImplicitGraphScopingAndTypedFactoriesTestCase.cs" />
+    <Compile Include="Lifestyle\ScopedLifestyleImplicitGraphScopingTestCase.cs" />
+    <Compile Include="Lifestyle\ScopedLifestyleTestCase.cs" />
+    <Compile Include="LoggingFacility\BaseTest.cs" />
+    <Compile Include="LoggingFacility\Classes\ComplexLoggingComponent.cs" />
+    <Compile Include="LoggingFacility\Classes\CustomLog4NetFactory.cs" />
+    <Compile Include="LoggingFacility\Classes\ISmtpServer.cs" />
+    <Compile Include="LoggingFacility\Classes\SimpleLoggingComponent.cs" />
+    <Compile Include="LoggingFacility\Classes\SmtpServer.cs" />
+    <Compile Include="LoggingFacility\ConsoleFacilityTestCase.cs" />
+    <Compile Include="LoggingFacility\CustomFacilityTests.cs" />
+    <Compile Include="LoggingFacility\ExtendedLog4NetFacilityTestCase.cs" />
+    <Compile Include="LoggingFacility\ExtendedNLogFacilityTests.cs" />
+    <Compile Include="LoggingFacility\Facilities77.cs" />
+    <Compile Include="LoggingFacility\Log4NetFacilityTests.cs" />
+    <Compile Include="LoggingFacility\NLogFacilityTests.cs" />
+    <Compile Include="LoggingFacility\NullFacilityTest.cs" />
+    <Compile Include="LoggingFacility\TraceFacilityTest.cs" />
+    <Compile Include="IsDefaultTestCase.cs" />
+    <Compile Include="MicroKernel\NotImplementedDependencyResolver.cs" />
+    <Compile Include="Pools\RecyclableComponent.cs" />
+    <Compile Include="Pools\UseRecyclableComponent.cs" />
+    <Compile Include="Proxies\InterceptorDependenciesTestCase.cs" />
+    <Compile Include="ProxyInfrastructure\OnBehalfAwareInterceptorSelector.cs" />
+    <Compile Include="ProxyInfrastructure\OnBehalfAwareProxyGenerationHook.cs" />
+    <Compile Include="RegistrationWithAttributeTestCase.cs" />
+    <Compile Include="Components\A.cs" />
+    <Compile Include="ActionBasedInstaller.cs" />
+    <Compile Include="Components\B.cs" />
+    <Compile Include="ClassComponents\Branch.cs" />
+    <Compile Include="Components\C.cs" />
+    <Compile Include="ClassComponents\ClosedGenericOverAAndB.cs" />
+    <Compile Include="ClassComponents\IDoubleGeneric.cs" />
+    <Compile Include="ClassComponents\ISimpleGeneric.cs" />
+    <Compile Include="ClassComponents\Leaf.cs" />
+    <Compile Include="ClassComponents\Root.cs" />
+    <Compile Include="ClassComponents\UsesSimpleComponent1.cs" />
+    <Compile Include="ComponentsWithAttribute\HasKey.cs" />
+    <Compile Include="ComponentsWithAttribute\HasKeyAndType.cs" />
+    <Compile Include="ComponentsWithAttribute\HasKeyAndTypeTransient.cs" />
+    <Compile Include="ComponentsWithAttribute\HasKeyTransient.cs" />
+    <Compile Include="ComponentsWithAttribute\HasType.cs" />
+    <Compile Include="ComponentsWithAttribute\HasTypeTransient.cs" />
+    <Compile Include="Components\EmptyBase.cs" />
+    <Compile Include="Components\CacheResultFinder.cs" />
+    <Compile Include="Components\DatabaseResultFinder.cs" />
+    <Compile Include="Components\ExtendedComponentWithProperties.cs" />
+    <Compile Include="Components\FailedResultFinder.cs" />
+    <Compile Include="Components\HasGenericConstraintsImpl.cs" />
+    <Compile Include="Components\IHasGenericConstraints.cs" />
+    <Compile Include="Components\IMarkerInterface.cs" />
+    <Compile Include="Components\EmptySub1.cs" />
+    <Compile Include="Components\EmptySub2WithMarkerInterface.cs" />
+    <Compile Include="Components\IResultFinder.cs" />
+    <Compile Include="Components\ISimpleService.cs" />
+    <Compile Include="Components\ISpecification.cs" />
+    <Compile Include="Components\MySpecification.cs" />
+    <Compile Include="Components\ResultFinderStringDecorator.cs" />
+    <Compile Include="Components\SimpleService.cs" />
+    <Compile Include="Components\SimpleServiceDisposable.cs" />
+    <Compile Include="Components\EmptyClass.cs" />
+    <Compile Include="Components\WebServiceResultFinder.cs" />
+    <Compile Include="Configuration2\ConfigurationInstallersTestCase.cs" />
+    <Compile Include="Configuration2\UsingAssemblyTestCase.cs" />
+    <Compile Include="Config\AppDomainConfigurationStoreTestCase.cs" />
+    <Compile Include="Config\Components\ClassWithComplexParameter.cs" />
+    <Compile Include="Config\Components\ClassWithConstructors.cs" />
+    <Compile Include="Config\ConfigTestCase.cs" />
+    <Compile Include="Config\ConfigurationTestCase.cs" />
+    <Compile Include="Config\ConfigXmlInterpreterTestCase.cs" />
+    <Compile Include="CustomActivatorTestCase.cs" />
+    <Compile Include="Components\CycleA.cs" />
+    <Compile Include="Components\CycleB.cs" />
+    <Compile Include="Facilities\EventWiring\FluentRegistrationTestCase.cs" />
+    <Compile Include="Facilities\EventWiring\Model\ListenerWithOnEventMethod.cs" />
+    <Compile Include="Facilities\Startable\Components\StartableWithError.cs" />
+    <Compile Include="Facilities\Startable\OptimizedForSingleInstallTestCase.cs" />
+    <Compile Include="Facilities\Startable\Components\Startable.cs" />
+    <Compile Include="Facilities\TypedFactory\Delegates\Bar.cs" />
+    <Compile Include="Facilities\TypedFactory\Delegates\Baz.cs" />
+    <Compile Include="Facilities\TypedFactory\Delegates\Foo.cs" />
+    <Compile Include="Facilities\TypedFactory\Delegates\HasOnlyOneArgMatchingDelegatesParameter.cs" />
+    <Compile Include="Facilities\TypedFactory\Delegates\HasTwoConstructors.cs" />
+    <Compile Include="Facilities\TypedFactory\Delegates\UsesDisposableFooDelegate.cs" />
+    <Compile Include="Facilities\TypedFactory\Factories\INonDisposableFactory.cs" />
+    <Compile Include="Facilities\TypedFactory\Selectors\DisposableSelector.cs" />
+    <Compile Include="Facilities\TypedFactory\Selectors\SimpleSelector.cs" />
+    <Compile Include="Facilities\TypedFactory\TypedFactoryDelegatesTestCase.cs" />
+    <Compile Include="Facilities\TypedFactory\Delegates\UsesBarDelegate.cs" />
+    <Compile Include="Facilities\TypedFactory\Delegates\UsesFooDelegate.cs" />
+    <Compile Include="Facilities\TypedFactory\Factories\DummyComponentArrayFactory.cs" />
+    <Compile Include="Facilities\TypedFactory\Factories\DummyComponentCollectionFactory.cs" />
+    <Compile Include="Facilities\TypedFactory\Factories\DummyComponentEnumerableFactory.cs" />
+    <Compile Include="Facilities\TypedFactory\Factories\DummyComponentListFactory.cs" />
+    <Compile Include="Facilities\TypedFactory\Factories\IFactoryById.cs" />
+    <Compile Include="Facilities\TypedFactory\Factories\IGenericFactory.cs" />
+    <Compile Include="Facilities\TypedFactory\Factories\InvalidDummyComponentListFactory.cs" />
+    <Compile Include="Facilities\TypedFactory\Selectors\Component2Selector.cs" />
+    <Compile Include="Facilities\TypedFactory\Selectors\FooSelector.cs" />
+    <Compile Include="Facilities\TypedFactory\Selectors\MultipleSelector.cs" />
+    <Compile Include="Facilities\TypedFactory\Selectors\SelectorByClosedArgumentType.cs" />
+    <Compile Include="Facilities\TypedFactory\Selectors\SelectorById.cs" />
+    <Compile Include="Facilities\TypedFactory\Selectors\Component1Selector.cs" />
+    <Compile Include="HandlerExtensionsTestCase.cs" />
+    <Compile Include="Installers\CustomerInstaller.cs" />
+    <Compile Include="Installer\FromAssemblyInstallersTestCase.cs" />
+    <Compile Include="Components\UsesIEmptyService.cs" />
+    <Compile Include="Components\IEmptyService.cs" />
+    <Compile Include="Interceptors\DisposableInterceptor.cs" />
+    <Compile Include="Interceptors\WasCalledInterceptor.cs" />
+    <Compile Include="Interceptors\AnotherInterceptorSelector.cs" />
+    <Compile Include="Interceptors\ByTypeInterceptorSelector.cs" />
+    <Compile Include="Interceptors\ChangeResultInterceptor.cs" />
+    <Compile Include="Interceptors\CountingInterceptor.cs" />
+    <Compile Include="Interceptors\DummyInterceptorSelector.cs" />
+    <Compile Include="Interceptors\InterceptorThatCauseStackOverflow.cs" />
+    <Compile Include="Interceptors\InterceptorTypeSelector.cs" />
+    <Compile Include="Interceptors\InterceptorWithOnBehalf.cs" />
+    <Compile Include="Interceptors\CollectInterceptedIdInterceptor.cs" />
+    <Compile Include="Interceptors\ResultModifierInterceptor.cs" />
+    <Compile Include="Interceptors\ReturnDefaultInterceptor.cs" />
+    <Compile Include="Interceptors\TestInterceptor1.cs" />
+    <Compile Include="Interceptors\TestInterceptor2.cs" />
+    <Compile Include="Interceptors\TestInterceptor3.cs" />
+    <Compile Include="Interceptors\WatcherInterceptorSelector.cs" />
+    <Compile Include="Components\ComponentWithDispose.cs" />
+    <Compile Include="Lifestyle\CustomLifestyle_Scope.cs" />
+    <Compile Include="Proxies\ComponentProxyRegistrationTestCase.cs" />
+    <Compile Include="ProxyInfrastructure\DisposableHook.cs" />
+    <Compile Include="Registration\ComponentRegistrationByNamespaceTestCase.cs" />
+    <Compile Include="Registration\DependsOnTestCase.cs" />
+    <Compile Include="Registration\ServiceOverridesTestCase.cs" />
+    <Compile Include="Registration\WithServiceTestCase.cs" />
+    <Compile Include="ResolveScopesTestCase.cs" />
+    <Compile Include="ServiceOverridesStackOverflowTestCase.cs" />
+    <Compile Include="SpecializedResolvers\CollectionResolverTestCase.cs" />
+    <Compile Include="SpecializedResolvers\CollectionServiceOverridesInstaller.cs" />
+    <Compile Include="StubGenericImplementationMatchingStrategy.cs" />
+    <Compile Include="Facilities\Synchronize\Components\AsynchronousContext.cs" />
+    <Compile Include="Facilities\Synchronize\Components\AsynchronousWorker.cs" />
+    <Compile Include="Facilities\Synchronize\Components\ClassInContextWithMissingDependency.cs" />
+    <Compile Include="Facilities\Synchronize\Components\ClassInContextWithoutVirtualMethod.cs" />
+    <Compile Include="Facilities\Synchronize\Components\ClassUsingContext.cs" />
+    <Compile Include="Facilities\Synchronize\Components\ClassUsingForm.cs" />
+    <Compile Include="Facilities\Synchronize\Components\ClassUsingFormInAmbientContext.cs" />
+    <Compile Include="Facilities\Synchronize\Components\ClassUsingFormInWindowsContext.cs" />
+    <Compile Include="Facilities\Synchronize\Components\ClassInDepdnencyContextWithMissingDependency.cs" />
+    <Compile Include="Facilities\Synchronize\Components\ClassInDispatcherContextWithoutVirtualMethod.cs" />
+    <Compile Include="Facilities\Synchronize\Components\ClassUsingDispatcherContext.cs" />
+    <Compile Include="Facilities\Synchronize\Components\ClassUsingWindow.cs" />
+    <Compile Include="Facilities\Synchronize\Components\ClassUsingWindowInAmbientContext.cs" />
+    <Compile Include="Facilities\Synchronize\Components\ClassUsingWindowInWindowsContext.cs" />
+    <Compile Include="Facilities\Synchronize\Components\DummyWindow.cs" />
+    <Compile Include="Facilities\Synchronize\Components\IClassUsingDepedenecyContext.cs" />
+    <Compile Include="Facilities\Synchronize\Components\IDummyWindow.cs" />
+    <Compile Include="Facilities\Synchronize\DispatcherObjectTestCase.cs" />
+    <Compile Include="Facilities\Synchronize\Components\DummyForm.cs">
+      <SubType>Form</SubType>
+    </Compile>
+    <Compile Include="Facilities\Synchronize\Components\DummyFormActivator.cs" />
+    <Compile Include="Facilities\Synchronize\Components\DummyProxyHook.cs" />
+    <Compile Include="Facilities\Synchronize\Components\IClassUsingContext.cs" />
+    <Compile Include="Facilities\Synchronize\Components\IDummyForm.cs" />
+    <Compile Include="Facilities\Synchronize\Components\IWorker.cs" />
+    <Compile Include="Facilities\Synchronize\Components\IWorkerWithOuts.cs" />
+    <Compile Include="Facilities\Synchronize\Components\ManualWorker.cs" />
+    <Compile Include="Facilities\Synchronize\Components\SimpleWorker.cs" />
+    <Compile Include="Facilities\Synchronize\Components\SyncClassOverrideContext.cs" />
+    <Compile Include="Facilities\Synchronize\Components\SyncClassWithoutContext.cs" />
+    <Compile Include="Facilities\Synchronize\SynchronizeFacilityTestCase.cs" />
+    <Compile Include="TestConventionsValidationTestCase.cs" />
+    <Compile Include="TypeComparerTestCase.cs" />
+    <Compile Include="TypedDependenciesTestCase.cs" />
+    <Compile Include="MicroKernel\ArgumentsTestCase.cs" />
+    <Compile Include="Activators\BestConstructorTestCase.cs">
+      <SubType>Code</SubType>
+    </Compile>
+    <Compile Include="Bugs\IoC-108.cs" />
+    <Compile Include="Bugs\IoC-114.cs" />
+    <Compile Include="Bugs\IoC-117.cs" />
+    <Compile Include="Bugs\IoC-95.cs" />
+    <Compile Include="Bugs\Ioc113\IoC_113.cs" />
+    <Compile Include="Bugs\Ioc113\SdiComponentMethods.cs" />
+    <Compile Include="Bugs\Ioc113\StartableDisposableAndInitializableComponent.cs" />
+    <Compile Include="Bugs\IoC_141.cs" />
+    <Compile Include="ClassComponents\BaseComponent.cs" />
+    <Compile Include="Components\ClassWithArguments.cs" />
+    <Compile Include="ClassComponents\ClassWithArrayConstructor.cs" />
+    <Compile Include="ClassComponents\ClassWithListConstructor.cs">
+      <SubType>Code</SubType>
+    </Compile>
+    <Compile Include="ClassComponents\ClassWithTwoParametersWithSameType.cs" />
+    <Compile Include="ClassComponents\CommonImpl1.cs">
+      <SubType>Code</SubType>
+    </Compile>
+    <Compile Include="ClassComponents\CommonImpl2.cs">
+      <SubType>Code</SubType>
+    </Compile>
+    <Compile Include="ClassComponents\CommonServiceUser.cs">
+      <SubType>Code</SubType>
+    </Compile>
+    <Compile Include="ClassComponents\CommonServiceUser2.cs">
+      <SubType>Code</SubType>
+    </Compile>
+    <Compile Include="ClassComponents\CommonSub1Impl.cs" />
+    <Compile Include="ClassComponents\CommonSub2Impl.cs" />
+    <Compile Include="ClassComponents\ComponentFactory.cs">
+      <SubType>Code</SubType>
+    </Compile>
+    <Compile Include="ClassComponents\CommonImplWithDependency.cs" />
+    <Compile Include="ClassComponents\HasTwoConstructors.cs" />
+    <Compile Include="ClassComponents\HasTwoConstructors2.cs" />
+    <Compile Include="ClassComponents\HasTwoConstructors3.cs" />
+    <Compile Include="ClassComponents\ICommon2.cs" />
+    <Compile Include="ClassComponents\IGeneric.cs" />
+    <Compile Include="ClassComponents\GenericImpl1.cs" />
+    <Compile Include="ClassComponents\GenericImpl2.cs" />
+    <Compile Include="ClassComponents\IMapper.cs" />
+    <Compile Include="ClassComponents\ICommonSub1.cs" />
+    <Compile Include="ClassComponents\ICommonSub2.cs" />
+    <Compile Include="ClassComponents\ITask.cs" />
+    <Compile Include="ClassComponents\NonPublicComponent.cs" />
+    <Compile Include="ClassComponents\CustomerValidator.cs" />
+    <Compile Include="ClassComponents\IValidator.cs" />
+    <Compile Include="ClassComponents\CustomerChain.cs" />
+    <Compile Include="ClassComponents\CustomerImpl.cs">
+      <SubType>Code</SubType>
+    </Compile>
+    <Compile Include="ClassComponents\CustomerImpl2.cs">
+      <SubType>Code</SubType>
+    </Compile>
+    <Compile Include="ClassComponents\CustomLifestyleManager.cs">
+      <SubType>Code</SubType>
+    </Compile>
+    <Compile Include="ClassComponents\DefaultCustomer.cs">
+      <SubType>Code</SubType>
+    </Compile>
+    <Compile Include="ClassComponents\DefaultMailSenderService.cs">
+      <SubType>Code</SubType>
+    </Compile>
+    <Compile Include="ClassComponents\DefaultSpamService.cs">
+      <SubType>Code</SubType>
+    </Compile>
+    <Compile Include="ClassComponents\DefaultSpamServiceWithConstructor.cs">
+      <SubType>Code</SubType>
+    </Compile>
+    <Compile Include="ClassComponents\DefaultTemplateEngine.cs">
+      <SubType>Code</SubType>
+    </Compile>
+    <Compile Include="ClassComponents\GenericClassWithParameter.cs" />
+    <Compile Include="ClassComponents\HiperFacility.cs">
+      <SubType>Code</SubType>
+    </Compile>
+    <Compile Include="ClassComponents\ICommon.cs">
+      <SubType>Code</SubType>
+    </Compile>
+    <Compile Include="ClassComponents\ICustomer.cs">
+      <SubType>Code</SubType>
+    </Compile>
+    <Compile Include="ClassComponents\Repository.cs" />
+    <Compile Include="ClassComponents\ServiceUser.cs" />
+    <Compile Include="ClassComponents\ServiceUser2.cs" />
+    <Compile Include="ClassComponents\SimpleComponent1.cs" />
+    <Compile Include="ClassComponents\SimpleComponent2.cs" />
+    <Compile Include="ClassComponents\SimpleComponent3.cs" />
+    <Compile Include="ClassComponents\TwoInterfacesImpl.cs" />
+    <Compile Include="ClassComponents\UsesIGeneric.cs" />
+    <Compile Include="DecoratorsTestCase.cs" />
+    <Compile Include="DependencyResolvingTestCase.cs" />
+    <Compile Include="KernelEventsTestCase.cs" />
+    <Compile Include="Facilities\FactorySupport\FactorySupportFluentTestCase.cs" />
+    <Compile Include="Facilities\FactorySupport\FactorySupportProgrammaticTestCase.cs" />
+    <Compile Include="Facilities\FactorySupport\FactorySupportTestCase.cs" />
+    <Compile Include="GraphNodeTests.cs" />
+    <Compile Include="Components\MyService.cs" />
+    <Compile Include="Facilities\Startable\Components\StartableChainWithGenerics.cs" />
+    <Compile Include="Facilities\Startable\Components\StartableComponentWithCustomDependencies.cs" />
+    <Compile Include="Registration\DynamicParametersTestCase.cs" />
+    <Compile Include="TypedFactoryInterfaces\ICalculatorFactoryCreateWithoutId.cs" />
+    <Compile Include="TypedFactoryInterfaces\ICalculatorFactory.cs" />
+    <Compile Include="TypeUtilTestCase.cs" />
+    <Compile Include="Windsor.Tests\LifecycledComponentsReleasePolicyComponentTrackingTestCase.cs" />
+    <Compile Include="Windsor.Tests\GenericVarianceTestCase.cs" />
+    <Compile Include="Windsor.Tests\LitestylePerThreadTestCase.cs" />
+    <Compile Include="Windsor.Tests\MultiServiceComponentsTestCase.cs" />
+    <Compile Include="DefaultConversionManagerTestCase.cs">
+      <SubType>Code</SubType>
+    </Compile>
+    <Compile Include="DependencyGraphTestCase.cs">
+      <SubType>Code</SubType>
+    </Compile>
+    <Compile Include="DefaultDependnecyResolverTestCase.cs">
+      <SubType>Code</SubType>
+    </Compile>
+    <Compile Include="Facilities\Startable\Components\NoInterfaceStartableComponent.cs">
+      <SubType>Code</SubType>
+    </Compile>
+    <Compile Include="Facilities\Startable\Components\StartableComponent.cs">
+      <SubType>Code</SubType>
+    </Compile>
+    <Compile Include="Facilities\Startable\StartableFacilityTestCase.cs">
+      <SubType>Code</SubType>
+    </Compile>
+    <Compile Include="Facilities\FacilityTestCase.cs">
+      <SubType>Code</SubType>
+    </Compile>
+    <Compile Include="GraphTestCase.cs">
+      <SubType>Code</SubType>
+    </Compile>
+    <Compile Include="LazyLoadingTestCase.cs" />
+    <Compile Include="Components\DisposableBase.cs" />
+    <Compile Include="Components\MyCustomerActivator.cs" />
+    <Compile Include="Lifecycle\DecomissioningResponsibilitiesTestCase.cs" />
+    <Compile Include="Lifecycle\InitializableTestCase.cs">
+      <SubType>Code</SubType>
+    </Compile>
+    <Compile Include="Components\PerWebRequestComponent.cs" />
+    <Compile Include="Components\CustomComponent.cs">
+      <SubType>Code</SubType>
+    </Compile>
+    <Compile Include="Components\IComponent.cs">
+      <SubType>Code</SubType>
+    </Compile>
+    <Compile Include="Components\TrivialComponent.cs">
+      <SubType>Code</SubType>
+    </Compile>
+    <Compile Include="Components\PerThreadComponent.cs">
+      <SubType>Code</SubType>
+    </Compile>
+    <Compile Include="Components\SingletonComponent.cs">
+      <SubType>Code</SubType>
+    </Compile>
+    <Compile Include="Components\TransientComponent.cs">
+      <SubType>Code</SubType>
+    </Compile>
+    <Compile Include="Lifestyle\LifestyleManagerTestCase.cs">
+      <SubType>Code</SubType>
+    </Compile>
+    <Compile Include="MicroKernelTestCase.cs">
+      <SubType>Code</SubType>
+    </Compile>
+    <Compile Include="Pools\MultithreadedPooledTestCase.cs">
+      <SubType>Code</SubType>
+    </Compile>
+    <Compile Include="Pools\PoolableComponent1.cs">
+      <SubType>Code</SubType>
+    </Compile>
+    <Compile Include="Pools\PooledLifestyleManagerTestCase.cs">
+      <SubType>Code</SubType>
+    </Compile>
+    <Compile Include="Registration\ComponentRegistrationTestCase.cs" />
+    <Compile Include="Registration\AllTypesTestCase.cs" />
+    <Compile Include="Registration\Interceptors\InterceptorsTestCase.cs" />
+    <Compile Include="Registration\Interceptors\InterceptorsTestCaseHelper.cs" />
+    <Compile Include="Registration\Interceptors\Multiple\GenericInterceptorsInSingleCall.cs" />
+    <Compile Include="Registration\Interceptors\Multiple\GenericInterceptorsMultipleCall.cs" />
+    <Compile Include="Registration\Interceptors\Multiple\InterceptorKeyInSingleCall.cs" />
+    <Compile Include="Registration\Interceptors\Multiple\InterceptorKeyMultipleCall.cs" />
+    <Compile Include="Registration\Interceptors\Multiple\InterceptorReferenceAnywhereMultipleCall.cs" />
+    <Compile Include="Registration\Interceptors\Multiple\InterceptorReferencesInSingleCallTestCase.cs" />
+    <Compile Include="Registration\Interceptors\Multiple\InterceptorReferencesWithPositionInSingleCall.cs" />
+    <Compile Include="Registration\Interceptors\Multiple\InterceptorReferencesWithPositionInSingleCall1.cs" />
+    <Compile Include="Registration\Interceptors\Multiple\InterceptorReferencesWithPositionInSingleCall2.cs" />
+    <Compile Include="Registration\Interceptors\Multiple\InterceptorReferenceWithPositionMultipleCall1.cs" />
+    <Compile Include="Registration\Interceptors\Multiple\InterceptorReferenceWithPositionMultipleCall2.cs" />
+    <Compile Include="Registration\Interceptors\Multiple\InterceptorReferenceWithPositionMultipleCall3.cs" />
+    <Compile Include="Registration\Interceptors\Multiple\InterceptorTypeMultipleCall.cs" />
+    <Compile Include="Registration\Interceptors\Multiple\InterceptorTypesInSingleCall.cs" />
+    <Compile Include="Registration\Interceptors\Single\SingleGenericInterceptor.cs" />
+    <Compile Include="Registration\Interceptors\Single\InterceptorKeyTestCase.cs" />
+    <Compile Include="Registration\Interceptors\Single\InterceptorReference.cs" />
+    <Compile Include="Registration\Interceptors\Single\InterceptorTypeTestCase.cs" />
+    <Compile Include="Registration\UsingFactoryMethodTestCase.cs" />
+    <Compile Include="RuntimeParametersTestCase.cs" />
+    <Compile Include="RuntimeParameters\ComponentWithParameters.cs" />
+    <Compile Include="SerializationTestCase.cs">
+      <SubType>Code</SubType>
+    </Compile>
+    <Compile Include="SpecializedResolvers\ArrayResolverTestCase.cs" />
+    <Compile Include="SpecializedResolvers\ListResolverTestCase.cs" />
+    <Compile Include="SubContainers\SubContainersTestCase.cs">
+      <SubType>Code</SubType>
+    </Compile>
+    <Compile Include="SubResolverTestCase.cs" />
+    <Compile Include="TransientMultiConstructorTestCase.cs" />
+    <Compile Include="TypeNameConverterTestCase.cs" />
+    <Compile Include="UnsatisfiedDependenciesTestCase.cs">
+      <SubType>Code</SubType>
+    </Compile>
+    <Compile Include="Bugs\FACILITIES-ISSUE-111\Components\A_Facilities_Issue_111.cs" />
+    <Compile Include="Bugs\FACILITIES-ISSUE-111\Components\B_Facilities_Issue_111.cs" />
+    <Compile Include="Bugs\FACILITIES-ISSUE-111\Components\IA_Facilities_Issue_111.cs" />
+    <Compile Include="Bugs\FACILITIES-ISSUE-111\Components\IB_Facilities_Issue_111.cs" />
+    <Compile Include="Bugs\FACILITIES-ISSUE-111\FACILITIES_ISSUE_111.cs" />
+    <Compile Include="Bugs\IoC-102.cs" />
+    <Compile Include="Bugs\IoC-115.cs" />
+    <Compile Include="Bugs\IoC-138.cs" />
+    <Compile Include="Bugs\IoC-78\IoC-78.cs" />
+    <Compile Include="Bugs\IoC_103\IoC_103.cs" />
+    <Compile Include="Activators\ConstructorTestCase.cs" />
+    <Compile Include="Bugs\IoC_169\IoC_169.cs" />
+    <Compile Include="ChildContainerSupportTestCase.cs">
+      <SubType>Code</SubType>
+    </Compile>
+    <Compile Include="CircularDependencyTestCase.cs" />
+    <Compile Include="Components\CalculatorService.cs">
+      <SubType>Code</SubType>
+    </Compile>
+    <Compile Include="Components\CalculatorServiceWithAttributes.cs">
+      <SubType>Code</SubType>
+    </Compile>
+    <Compile Include="Components\CalculatorServiceWithInternalInterface.cs" />
+    <Compile Include="Components\CalculatorServiceWithLifecycle.cs">
+      <SubType>Code</SubType>
+    </Compile>
+    <Compile Include="Components\Camera.cs" />
+    <Compile Include="Components\View.cs" />
+    <Compile Include="Components\ComponentWithConfigs.cs" />
+    <Compile Include="Components\ComponentWithProperties.cs" />
+    <Compile Include="Components\ComponentWithStringProperty.cs" />
+    <Compile Include="Components\CalculatorServiceWithMarshalByRefProxyBehavior.cs" />
+    <Compile Include="Components\RepositoryNotMarkedAsTransient.cs" />
+    <Compile Include="Components\Employee.cs">
+      <SubType>Code</SubType>
+    </Compile>
+    <Compile Include="Components\ICalcService.cs">
+      <SubType>Code</SubType>
+    </Compile>
+    <Compile Include="Components\IEmployee.cs">
+      <SubType>Code</SubType>
+    </Compile>
+    <Compile Include="Components\IReviewableEmployee.cs">
+      <SubType>Code</SubType>
+    </Compile>
+    <Compile Include="Components\IReviewer.cs">
+      <SubType>Code</SubType>
+    </Compile>
+    <Compile Include="Components\ClassWithDoNotWireProperties.cs" />
+    <Compile Include="Components\MarshalCalculatorService.cs">
+      <SubType>Code</SubType>
+    </Compile>
+    <Compile Include="Components\ReviewableEmployee.cs">
+      <SubType>Code</SubType>
+    </Compile>
+    <Compile Include="Components\Reviewer.cs">
+      <SubType>Code</SubType>
+    </Compile>
+    <Compile Include="Components\Robot.cs">
+      <SubType>Code</SubType>
+    </Compile>
+    <Compile Include="Components\SimpleMixIn.cs" />
+    <Compile Include="ConfigHelper.cs" />
+    <Compile Include="Configuration2\ConfigurationEnvTestCase.cs" />
+    <Compile Include="Configuration2\ConfigurationForwardedTypesTestCase.cs" />
+    <Compile Include="Configuration2\ConfigWithStatementsTestCase.cs">
+      <SubType>Code</SubType>
+    </Compile>
+    <Compile Include="Configuration2\EvalSupportTestCase.cs" />
+    <Compile Include="Configuration2\IncludesTestCase.cs">
+      <SubType>Code</SubType>
+    </Compile>
+    <Compile Include="Configuration2\Properties\PropertiesTestCase.cs">
+      <SubType>Code</SubType>
+    </Compile>
+    <Compile Include="Configuration2\SynchronizationProblemTestCase.cs" />
+    <Compile Include="ConfigureDecoratorsTestCase.cs" />
+    <Compile Include="ContainerProblem.cs">
+      <SubType>Code</SubType>
+    </Compile>
+    <Compile Include="ContainerProblem2.cs" />
+    <Compile Include="Facilities\EventWiring\InvalidConfigTestCase.cs" />
+    <Compile Include="Components\EmptyGenericClassService.cs" />
+    <Compile Include="Facilities\EventWiring\Model\Handlers.cs" />
+    <Compile Include="Facilities\EventWiring\Model\MultiListener.cs" />
+    <Compile Include="Facilities\EventWiring\Model\MultiPublisher.cs" />
+    <Compile Include="Facilities\EventWiring\Model\PublisherListener.cs" />
+    <Compile Include="Facilities\EventWiring\Model\SimpleListener.cs" />
+    <Compile Include="Facilities\EventWiring\Model\SimplePublisher.cs" />
+    <Compile Include="Components\EmptyClassService.cs" />
+    <Compile Include="Facilities\EventWiring\Model\SubscriberWithDependency.cs" />
+    <Compile Include="Facilities\EventWiring\Model\SubscriberWithGenericDependency.cs" />
+    <Compile Include="Facilities\EventWiring\ProxiedSubscriberTestCase.cs" />
+    <Compile Include="Facilities\EventWiring\SingletonComponentsTestCase.cs" />
+    <Compile Include="Facilities\EventWiring\SingletonStartableTestCase.cs" />
+    <Compile Include="Facilities\EventWiring\SubscriberWithDependenciesTestCase.cs" />
+    <Compile Include="Facilities\Remoting\AbstractRemoteTestCase.cs" />
+    <Compile Include="Components\AppDomainFactory.cs" />
+    <Compile Include="Components\CalcServiceRemotingImpl.cs" />
+    <Compile Include="Facilities\Remoting\ConfigurableRegistrationTestCase.cs" />
+    <Compile Include="Components\ConsumerComp.cs" />
+    <Compile Include="Components\CustomToStringService.cs" />
+    <Compile Include="Facilities\Remoting\FacilityLifeCycleTestCase.cs" />
+    <Compile Include="Components\GenericToStringServiceImpl.cs" />
+    <Compile Include="Components\IGenericToStringService.cs" />
+    <Compile Include="Components\InterceptableCalcServiceRemoting.cs" />
+    <Compile Include="Facilities\Remoting\RemoteClientActivatedTestCase.cs" />
+    <Compile Include="Facilities\Remoting\RemoteComponentTestCase.cs" />
+    <Compile Include="Facilities\Remoting\RemoteComponentWithInterceptorTestCase.cs" />
+    <Compile Include="Facilities\Remoting\RemoteGenericComponentTestCase.cs" />
+    <Compile Include="Facilities\Remoting\RemoteRecoverableCpntTestCase.cs" />
+    <Compile Include="Facilities\Remoting\RemoteSingletonTestCase.cs" />
+    <Compile Include="Facilities\Remoting\ServerClientContainerTestCase.cs" />
+    <Compile Include="Facilities\TypedFactory\Components\Component1.cs" />
+    <Compile Include="Facilities\TypedFactory\Components\Component2.cs" />
+    <Compile Include="Facilities\TypedFactory\Components\ComponentWithOptionalParameter.cs" />
+    <Compile Include="ClassComponents\DisposableComponent.cs" />
+    <Compile Include="Facilities\TypedFactory\Components\GenericComponent.cs" />
+    <Compile Include="Facilities\TypedFactory\Components\GenericComponentWithIntArg.cs" />
+    <Compile Include="Facilities\TypedFactory\Components\IDummyComponent.cs" />
+    <Compile Include="Facilities\TypedFactory\Components\IProtocolHandler.cs" />
+    <Compile Include="Facilities\TypedFactory\Components\MessengerProtocolHandler.cs" />
+    <Compile Include="Facilities\TypedFactory\Components\MirandaProtocolHandler.cs" />
+    <Compile Include="Facilities\TypedFactory\ExternalConfigurationTestCase.cs" />
+    <Compile Include="Facilities\TypedFactory\Factories\IDisposableFactory.cs" />
+    <Compile Include="Facilities\TypedFactory\Factories\DummyComponentFactory.cs" />
+    <Compile Include="Facilities\TypedFactory\Factories\IComponentFactory1.cs" />
+    <Compile Include="Facilities\TypedFactory\Factories\IFactoryWithParameters.cs" />
+    <Compile Include="Facilities\TypedFactory\Factories\IGenericComponentsFactory.cs" />
+    <Compile Include="Facilities\TypedFactory\Factories\IProtocolHandlerFactory.cs" />
+    <Compile Include="Facilities\TypedFactory\TypedFactoryTestCase.cs" />
+    <Compile Include="Facilities\TypedFactory\TypedFactoryFacilityTake2TestCase.cs" />
+    <Compile Include="InterceptorSelectorTestCase.cs" />
+    <Compile Include="OpenGenericsTestCase.cs" />
+    <Compile Include="ProxyInfrastructure\ProxyAllHook.cs" />
+    <Compile Include="RegisteringTwoServicesForSameType.cs" />
+    <Compile Include="SelectAllSelector.cs" />
+    <Compile Include="CustomSubDependencyResolversTestCase.cs" />
+    <Compile Include="ModelInterceptorsSelectorTestCase.cs" />
+    <Compile Include="RegistrationOrderingTestsCase.cs">
+      <SubType>Code</SubType>
+    </Compile>
+    <Compile Include="Windsor.Tests\XmlConfigStructureTestCase.cs" />
+    <Compile Include="XmlFiles\Xml.cs" />
+    <EmbeddedResource Include="XmlFiles\Channel1.xml" />
+    <EmbeddedResource Include="Config\OneComponentInTwoPieces.xml">
+      <CopyToOutputDirectory>Always</CopyToOutputDirectory>
+    </EmbeddedResource>
+    <EmbeddedResource Include="XmlFiles\sample_config_complex.xml">
+      <CopyToOutputDirectory>PreserveNewest</CopyToOutputDirectory>
+    </EmbeddedResource>
+    <EmbeddedResource Include="Configuration2\class_with_private_setter.xml">
+      <CopyToOutputDirectory>Always</CopyToOutputDirectory>
+    </EmbeddedResource>
+    <EmbeddedResource Include="Configuration2\abstract_component_factory.xml">
+      <CopyToOutputDirectory>Always</CopyToOutputDirectory>
+    </EmbeddedResource>
+    <EmbeddedResource Include="XmlFiles\CustomLifestyle.xml" />
+    <EmbeddedResource Include="XmlFiles\componentWithoutId.xml" />
+    <Content Include="Config\RecursiveDecoratorConfigOpenGeneric.xml">
+      <CopyToOutputDirectory>PreserveNewest</CopyToOutputDirectory>
+    </Content>
+    <EmbeddedResource Include="XmlFiles\ignoreprop.xml" />
+    <Content Include="Config\ComplexGenericConfig.xml">
+      <CopyToOutputDirectory>PreserveNewest</CopyToOutputDirectory>
+      <SubType>Designer</SubType>
+    </Content>
+    <Content Include="Config\GenericDecoratorConfig.xml">
+      <CopyToOutputDirectory>PreserveNewest</CopyToOutputDirectory>
+    </Content>
+    <Content Include="Config\MissingDecoratorConfig.xml">
+      <CopyToOutputDirectory>PreserveNewest</CopyToOutputDirectory>
+    </Content>
+    <Content Include="Config\RecursiveDecoratorConfig.xml">
+      <CopyToOutputDirectory>PreserveNewest</CopyToOutputDirectory>
+    </Content>
+    <Content Include="Config\DecoratorConfig.xml">
+      <SubType>
+      </SubType>
+      <CopyToOutputDirectory>PreserveNewest</CopyToOutputDirectory>
+    </Content>
+    <Compile Include="Facilities\SlowlyInitFacility.cs">
+      <SubType>Code</SubType>
+    </Compile>
+    <Compile Include="HandlerSelectorsTestCase.cs" />
+    <Compile Include="IgnoreWireTestCase.cs" />
+    <Compile Include="Installer\ConfigurationInstallerTestCase.cs" />
+    <Compile Include="Installer\InstallerTestCase.cs">
+      <SubType>Code</SubType>
+    </Compile>
+    <Compile Include="InterceptorsTestCase.cs">
+      <SubType>Code</SubType>
+    </Compile>
+    <Compile Include="ResolveAllTestCase.cs" />
+    <Compile Include="PropertiesInspectionBehaviorTestCase.cs" />
+    <Compile Include="ProxyInfrastructure\ProxyNothingHook.cs" />
+    <Compile Include="Proxies\FactorySupportTestCase.cs" />
+    <Compile Include="Proxies\TypedFactoryFacilityTestCase.cs" />
+    <Compile Include="Proxies\ProxyBehaviorTestCase.cs" />
+    <Compile Include="ReportedProblemTestCase.cs">
+      <SubType>Code</SubType>
+    </Compile>
+    <Compile Include="RobotWireTestCase.cs">
+      <SubType>Code</SubType>
+    </Compile>
+    <Compile Include="SmartProxyTestCase.cs">
+      <SubType>Code</SubType>
+    </Compile>
+    <Compile Include="ContainerAndGenericsInCodeTestCase.cs" />
+    <Compile Include="Windsor.Tests\MultiServiceGenericComponentsTestCase.cs" />
+    <Compile Include="XmlProcessor\XmlProcessorTestCase.cs">
+      <SubType>Code</SubType>
+    </Compile>
+    <Content Include="Configuration2\Properties\config_with_missing_properties.xml">
+      <CopyToOutputDirectory>PreserveNewest</CopyToOutputDirectory>
+    </Content>
+    <Content Include="Configuration2\Properties\config_with_properties.xml">
+      <CopyToOutputDirectory>PreserveNewest</CopyToOutputDirectory>
+    </Content>
+    <Content Include="Configuration2\Properties\config_with_properties_and_defines.xml">
+      <CopyToOutputDirectory>PreserveNewest</CopyToOutputDirectory>
+    </Content>
+    <Content Include="Configuration2\Properties\config_with_properties_and_defines2.xml">
+      <CopyToOutputDirectory>PreserveNewest</CopyToOutputDirectory>
+    </Content>
+    <Content Include="Configuration2\Properties\config_with_properties_and_includes.xml">
+      <CopyToOutputDirectory>PreserveNewest</CopyToOutputDirectory>
+    </Content>
+    <Content Include="Configuration2\Properties\config_with_silent_properties.xml">
+      <CopyToOutputDirectory>PreserveNewest</CopyToOutputDirectory>
+    </Content>
+    <Content Include="Configuration2\Properties\properties.xml">
+      <CopyToOutputDirectory>PreserveNewest</CopyToOutputDirectory>
+    </Content>
+    <Content Include="Configuration2\Properties\properties_using_properties.xml">
+      <CopyToOutputDirectory>PreserveNewest</CopyToOutputDirectory>
+    </Content>
+    <Content Include="Config\GenericsConfig.xml">
+      <CopyToOutputDirectory>PreserveNewest</CopyToOutputDirectory>
+      <SubType>Designer</SubType>
+    </Content>
+    <EmbeddedResource Include="XmlFiles\installerconfig.xml" />
+    <EmbeddedResource Include="XmlFiles\propertyInspectionBehavior.xml" />
+    <EmbeddedResource Include="XmlFiles\propertyInspectionBehaviorInvalid.xml" />
+    <EmbeddedResource Include="XmlFiles\robotwireconfig.xml" />
+    <EmbeddedResource Include="XmlFiles\sample_config.xml" />
+    <EmbeddedResource Include="XmlFiles\facilityWithoutId.xml" />
+    <Content Include="XmlProcessor\TestFiles\AssemblyIncludeTestDisabled.xml">
+      <CopyToOutputDirectory>PreserveNewest</CopyToOutputDirectory>
+    </Content>
+    <Content Include="XmlProcessor\TestFiles\AssemblyIncludeTestResult.xml">
+      <CopyToOutputDirectory>PreserveNewest</CopyToOutputDirectory>
+    </Content>
+    <Content Include="XmlProcessor\TestFiles\ChooseStatement2Test.xml">
+      <CopyToOutputDirectory>PreserveNewest</CopyToOutputDirectory>
+    </Content>
+    <Content Include="XmlProcessor\TestFiles\ChooseStatement2TestResult.xml">
+      <CopyToOutputDirectory>PreserveNewest</CopyToOutputDirectory>
+    </Content>
+    <Content Include="XmlProcessor\TestFiles\ChooseStatementTest.xml">
+      <CopyToOutputDirectory>PreserveNewest</CopyToOutputDirectory>
+    </Content>
+    <Content Include="XmlProcessor\TestFiles\ChooseStatementTestResult.xml">
+      <CopyToOutputDirectory>PreserveNewest</CopyToOutputDirectory>
+    </Content>
+    <Content Include="XmlProcessor\TestFiles\ComplexPropertiesTest.xml">
+      <CopyToOutputDirectory>PreserveNewest</CopyToOutputDirectory>
+    </Content>
+    <Content Include="XmlProcessor\TestFiles\ComplexPropertiesTestResult.xml">
+      <CopyToOutputDirectory>PreserveNewest</CopyToOutputDirectory>
+    </Content>
+    <Content Include="XmlProcessor\TestFiles\DefineDebugTestDisabled.xml">
+      <CopyToOutputDirectory>PreserveNewest</CopyToOutputDirectory>
+    </Content>
+    <Content Include="XmlProcessor\TestFiles\DefineDebugTestResult.xml">
+      <CopyToOutputDirectory>PreserveNewest</CopyToOutputDirectory>
+    </Content>
+    <Content Include="XmlProcessor\TestFiles\DefineDefaultTestResult.xml">
+      <CopyToOutputDirectory>PreserveNewest</CopyToOutputDirectory>
+    </Content>
+    <Content Include="XmlProcessor\TestFiles\IfStatementTest.xml">
+      <CopyToOutputDirectory>PreserveNewest</CopyToOutputDirectory>
+    </Content>
+    <Content Include="XmlProcessor\TestFiles\IfStatementTestResult.xml">
+      <CopyToOutputDirectory>PreserveNewest</CopyToOutputDirectory>
+    </Content>
+    <Content Include="XmlProcessor\TestFiles\InvalidElseWithFlag.xml">
+      <CopyToOutputDirectory>PreserveNewest</CopyToOutputDirectory>
+    </Content>
+    <Content Include="XmlProcessor\TestFiles\InvalidElsifWithNoFlag.xml">
+      <CopyToOutputDirectory>PreserveNewest</CopyToOutputDirectory>
+    </Content>
+    <Content Include="XmlProcessor\TestFiles\InvalidFlag.xml">
+      <CopyToOutputDirectory>PreserveNewest</CopyToOutputDirectory>
+    </Content>
+    <Content Include="XmlProcessor\TestFiles\InvalidIfWithNoFlag.xml">
+      <CopyToOutputDirectory>PreserveNewest</CopyToOutputDirectory>
+    </Content>
+    <Content Include="XmlProcessor\TestFiles\InvalidPropertiesMissing.xml">
+      <CopyToOutputDirectory>PreserveNewest</CopyToOutputDirectory>
+    </Content>
+    <Content Include="XmlProcessor\TestFiles\InvalidUnbalancedIfStatement.xml">
+      <CopyToOutputDirectory>PreserveNewest</CopyToOutputDirectory>
+    </Content>
+    <Content Include="XmlProcessor\TestFiles\MultiInclude2TestResult.xml">
+      <CopyToOutputDirectory>PreserveNewest</CopyToOutputDirectory>
+    </Content>
+    <Content Include="XmlProcessor\TestFiles\MultiIncludeTestResult.xml">
+      <CopyToOutputDirectory>PreserveNewest</CopyToOutputDirectory>
+    </Content>
+    <Content Include="XmlProcessor\TestFiles\Pi-ChooseStatement2Test.xml">
+      <CopyToOutputDirectory>PreserveNewest</CopyToOutputDirectory>
+    </Content>
+    <Content Include="XmlProcessor\TestFiles\Pi-ChooseStatement2TestResult.xml">
+      <CopyToOutputDirectory>PreserveNewest</CopyToOutputDirectory>
+    </Content>
+    <Content Include="XmlProcessor\TestFiles\Pi-ChooseStatementTest.xml">
+      <CopyToOutputDirectory>PreserveNewest</CopyToOutputDirectory>
+    </Content>
+    <Content Include="XmlProcessor\TestFiles\Pi-ChooseStatementTestResult.xml">
+      <CopyToOutputDirectory>PreserveNewest</CopyToOutputDirectory>
+    </Content>
+    <Content Include="XmlProcessor\TestFiles\Pi-ComplexChooseStatementTest.xml">
+      <CopyToOutputDirectory>PreserveNewest</CopyToOutputDirectory>
+    </Content>
+    <Content Include="XmlProcessor\TestFiles\Pi-ComplexChooseStatementTestResult.xml">
+      <CopyToOutputDirectory>PreserveNewest</CopyToOutputDirectory>
+    </Content>
+    <Content Include="XmlProcessor\TestFiles\Pi-ComplexDefineDefaultTestResult.xml">
+      <CopyToOutputDirectory>PreserveNewest</CopyToOutputDirectory>
+    </Content>
+    <Content Include="XmlProcessor\TestFiles\Pi-DefineDebugTestResult.xml">
+      <CopyToOutputDirectory>PreserveNewest</CopyToOutputDirectory>
+    </Content>
+    <Content Include="XmlProcessor\TestFiles\Pi-DefineDefaultTestResult.xml">
+      <CopyToOutputDirectory>PreserveNewest</CopyToOutputDirectory>
+    </Content>
+    <Content Include="XmlProcessor\TestFiles\PI-IfStatementTest.xml">
+      <CopyToOutputDirectory>PreserveNewest</CopyToOutputDirectory>
+    </Content>
+    <Content Include="XmlProcessor\TestFiles\PI-IfStatementTestResult.xml">
+      <CopyToOutputDirectory>PreserveNewest</CopyToOutputDirectory>
+    </Content>
+    <Content Include="XmlProcessor\TestFiles\PropertiesMissingSilentTest.xml">
+      <CopyToOutputDirectory>PreserveNewest</CopyToOutputDirectory>
+    </Content>
+    <Content Include="XmlProcessor\TestFiles\PropertiesMissingSilentTestResult.xml">
+      <CopyToOutputDirectory>PreserveNewest</CopyToOutputDirectory>
+    </Content>
+    <Content Include="XmlProcessor\TestFiles\PropertiesWithAttributesTest.xml">
+      <CopyToOutputDirectory>PreserveNewest</CopyToOutputDirectory>
+    </Content>
+    <Content Include="XmlProcessor\TestFiles\PropertiesWithAttributesTestResult.xml">
+      <CopyToOutputDirectory>PreserveNewest</CopyToOutputDirectory>
+    </Content>
+    <Content Include="XmlProcessor\TestFiles\RelativeTest\Include1.xml" />
+    <Content Include="XmlProcessor\TestFiles\RelativeTest\Include2.xml" />
+    <Content Include="XmlProcessor\TestFiles\SimpleInclude.xml">
+      <CopyToOutputDirectory>PreserveNewest</CopyToOutputDirectory>
+    </Content>
+    <Content Include="XmlProcessor\TestFiles\SimplePropertiesTest.xml">
+      <CopyToOutputDirectory>PreserveNewest</CopyToOutputDirectory>
+    </Content>
+    <Content Include="XmlProcessor\TestFiles\SimplePropertiesTestResult.xml">
+      <CopyToOutputDirectory>PreserveNewest</CopyToOutputDirectory>
+    </Content>
+    <Content Include="XmlProcessor\TestFiles\SimpleTest.xml">
+      <CopyToOutputDirectory>PreserveNewest</CopyToOutputDirectory>
+    </Content>
+    <Content Include="XmlProcessor\TestFiles\SimpleTestResult.xml">
+      <CopyToOutputDirectory>PreserveNewest</CopyToOutputDirectory>
+    </Content>
+    <EmbeddedResource Include="Configuration2\config_with_choose_stmt.xml">
+      <CopyToOutputDirectory>PreserveNewest</CopyToOutputDirectory>
+    </EmbeddedResource>
+    <EmbeddedResource Include="Configuration2\config_with_define_debug.xml">
+      <CopyToOutputDirectory>PreserveNewest</CopyToOutputDirectory>
+    </EmbeddedResource>
+    <EmbeddedResource Include="Configuration2\config_with_define_default.xml">
+      <CopyToOutputDirectory>PreserveNewest</CopyToOutputDirectory>
+    </EmbeddedResource>
+    <EmbeddedResource Include="Configuration2\config_with_define_prod.xml">
+      <CopyToOutputDirectory>PreserveNewest</CopyToOutputDirectory>
+    </EmbeddedResource>
+    <EmbeddedResource Include="Configuration2\config_with_define_qa.xml">
+      <CopyToOutputDirectory>PreserveNewest</CopyToOutputDirectory>
+    </EmbeddedResource>
+    <EmbeddedResource Include="Configuration2\config_with_if_stmt.xml">
+      <CopyToOutputDirectory>PreserveNewest</CopyToOutputDirectory>
+    </EmbeddedResource>
+    <EmbeddedResource Include="XmlFiles\hasFileIncludes.xml">
+      <CopyToOutputDirectory>PreserveNewest</CopyToOutputDirectory>
+    </EmbeddedResource>
+    <EmbeddedResource Include="Configuration2\config_with_include_relative.xml">
+      <CopyToOutputDirectory>PreserveNewest</CopyToOutputDirectory>
+    </EmbeddedResource>
+    <EmbeddedResource Include="Configuration2\config_with_include_relative2.xml">
+      <CopyToOutputDirectory>PreserveNewest</CopyToOutputDirectory>
+    </EmbeddedResource>
+    <EmbeddedResource Include="XmlFiles\include1.xml">
+      <CopyToOutputDirectory>PreserveNewest</CopyToOutputDirectory>
+    </EmbeddedResource>
+    <EmbeddedResource Include="XmlFiles\include2.xml">
+      <CopyToOutputDirectory>PreserveNewest</CopyToOutputDirectory>
+    </EmbeddedResource>
+    <EmbeddedResource Include="Configuration2\RelativeTest\rel_include1.xml">
+      <CopyToOutputDirectory>PreserveNewest</CopyToOutputDirectory>
+    </EmbeddedResource>
+    <EmbeddedResource Include="Configuration2\RelativeTest\rel_include2.xml">
+      <CopyToOutputDirectory>PreserveNewest</CopyToOutputDirectory>
+    </EmbeddedResource>
+    <EmbeddedResource Include="XmlFiles\hasResourceIncludes.xml">
+      <CopyToOutputDirectory>PreserveNewest</CopyToOutputDirectory>
+    </EmbeddedResource>
+    <EmbeddedResource Include="XmlProcessor\TestFiles\AssemblyInclude1.xml">
+      <CopyToOutputDirectory>PreserveNewest</CopyToOutputDirectory>
+    </EmbeddedResource>
+    <EmbeddedResource Include="XmlProcessor\TestFiles\AssemblyInclude2.xml">
+      <CopyToOutputDirectory>PreserveNewest</CopyToOutputDirectory>
+    </EmbeddedResource>
+    <EmbeddedResource Include="XmlProcessor\TestFiles\include1.xml">
+      <CopyToOutputDirectory>PreserveNewest</CopyToOutputDirectory>
+    </EmbeddedResource>
+    <EmbeddedResource Include="XmlProcessor\TestFiles\include2.xml">
+      <CopyToOutputDirectory>PreserveNewest</CopyToOutputDirectory>
+    </EmbeddedResource>
+  </ItemGroup>
+  <ItemGroup>
+    <None Include="App.config">
+      <SubType>Designer</SubType>
+    </None>
+    <EmbeddedResource Include="XmlFiles\interceptorsWithHookAndSelector.xml" />
+    <EmbeddedResource Include="XmlFiles\mixins.xml" />
+    <EmbeddedResource Include="XmlFiles\additionalInterfaces.xml" />
+    <None Include="Config\chainOfResponsibility.config">
+      <CopyToOutputDirectory>PreserveNewest</CopyToOutputDirectory>
+    </None>
+    <None Include="Config\chainOfResponsibility_smart.config">
+      <CopyToOutputDirectory>PreserveNewest</CopyToOutputDirectory>
+    </None>
+    <EmbeddedResource Include="XmlFiles\interceptorsMultiple.xml" />
+    <EmbeddedResource Include="XmlFiles\interceptorsInvalid.xml" />
+    <EmbeddedResource Include="XmlFiles\interceptors.xml" />
+    <Content Include="Bugs\IoC_103\sample1.xml">
+      <CopyToOutputDirectory>PreserveNewest</CopyToOutputDirectory>
+    </Content>
+    <Content Include="Configuration2\config_with_forwarded_types.xml">
+      <CopyToOutputDirectory>PreserveNewest</CopyToOutputDirectory>
+    </Content>
+    <EmbeddedResource Include="Configuration2\config_with_installers_assembly.xml">
+      <CopyToOutputDirectory>PreserveNewest</CopyToOutputDirectory>
+    </EmbeddedResource>
+    <EmbeddedResource Include="Configuration2\config_with_installers_type.xml">
+      <CopyToOutputDirectory>PreserveNewest</CopyToOutputDirectory>
+    </EmbeddedResource>
+    <EmbeddedResource Include="Configuration2\config_with_using_assembly.xml">
+      <CopyToOutputDirectory>PreserveNewest</CopyToOutputDirectory>
+    </EmbeddedResource>
+    <EmbeddedResource Include="XmlFiles\justConfiguration.xml" />
+    <Content Include="RemotingTcpConfig2.config">
+      <CopyToOutputDirectory>PreserveNewest</CopyToOutputDirectory>
+    </Content>
+    <Content Include="RemotingTcpConfigClient.config">
+      <CopyToOutputDirectory>PreserveNewest</CopyToOutputDirectory>
+    </Content>
+    <Content Include="RemotingTcpConfig.config">
+      <CopyToOutputDirectory>PreserveNewest</CopyToOutputDirectory>
+    </Content>
+    <EmbeddedResource Include="XmlFiles\EventWiringFacility\dependencies.config">
+      <SubType>Designer</SubType>
+    </EmbeddedResource>
+    <EmbeddedResource Include="XmlFiles\EventWiringFacility\invalid.config" />
+    <EmbeddedResource Include="XmlFiles\EventWiringFacility\singleton.config" />
+    <EmbeddedResource Include="XmlFiles\EventWiringFacility\startable.config" />
+    <EmbeddedResource Include="Configuration2\env_config.xml">
+      <CopyToOutputDirectory>PreserveNewest</CopyToOutputDirectory>
+    </EmbeddedResource>
+    <EmbeddedResource Include="Configuration2\eval_config.xml">
+      <CopyToOutputDirectory>PreserveNewest</CopyToOutputDirectory>
+    </EmbeddedResource>
+    <Content Include="Configuration2\synchtest_config.xml">
+      <CopyToOutputDirectory>PreserveNewest</CopyToOutputDirectory>
+    </Content>
+    <EmbeddedResource Include="XmlFiles\sample_config_with_spaces.xml" />
+    <EmbeddedResource Include="XmlFiles\RemotingFacility\client_12134_kernelcomponent.xml" />
+    <EmbeddedResource Include="XmlFiles\RemotingFacility\client_clientactivated.xml" />
+    <EmbeddedResource Include="XmlFiles\RemotingFacility\client_confreg_clientactivated.xml" />
+    <EmbeddedResource Include="XmlFiles\RemotingFacility\client_kernelcomponent.xml" />
+    <EmbeddedResource Include="XmlFiles\RemotingFacility\client_kernelcomponent_recover.xml" />
+    <EmbeddedResource Include="XmlFiles\RemotingFacility\client_kernelgenericcomponent.xml" />
+    <EmbeddedResource Include="XmlFiles\RemotingFacility\client_simple_scenario.xml" />
+    <EmbeddedResource Include="XmlFiles\RemotingFacility\server_clientactivated.xml" />
+    <EmbeddedResource Include="XmlFiles\RemotingFacility\server_client_kernelcomponent.xml" />
+    <EmbeddedResource Include="XmlFiles\RemotingFacility\server_confreg_clientactivated.xml" />
+    <EmbeddedResource Include="XmlFiles\RemotingFacility\server_kernelcomponent.xml" />
+    <EmbeddedResource Include="XmlFiles\RemotingFacility\server_kernelcomponent_inter1.xml" />
+    <EmbeddedResource Include="XmlFiles\RemotingFacility\server_kernelcomponent_recover.xml" />
+    <EmbeddedResource Include="XmlFiles\RemotingFacility\server_kernelgenericcomponent.xml" />
+    <EmbeddedResource Include="XmlFiles\RemotingFacility\server_simple_scenario.xml">
+      <SubType>Designer</SubType>
+    </EmbeddedResource>
+    <EmbeddedResource Include="Facilities\TypedFactory\typedFactory_castle_config.xml">
+      <CopyToOutputDirectory>PreserveNewest</CopyToOutputDirectory>
+      <SubType>Designer</SubType>
+    </EmbeddedResource>
+    <EmbeddedResource Include="XmlFiles\IOC-51.xml" />
+    <EmbeddedResource Include="XmlFiles\typedFactory.xml" />
+    <EmbeddedResource Include="XmlFiles\proxyBehavior.xml" />
+    <EmbeddedResource Include="XmlFiles\typedFactoryCreateWithoutId.xml" />
+    <Content Include="XmlProcessor\TestFiles\DefineDefaultTestDisabled.xml">
+      <CopyToOutputDirectory>PreserveNewest</CopyToOutputDirectory>
+    </Content>
+    <Content Include="XmlProcessor\TestFiles\MultiInclude2TestDisabled.xml">
+      <CopyToOutputDirectory>PreserveNewest</CopyToOutputDirectory>
+    </Content>
+    <Content Include="XmlProcessor\TestFiles\MultiIncludeTestDisabled.xml">
+      <CopyToOutputDirectory>PreserveNewest</CopyToOutputDirectory>
+    </Content>
+    <Content Include="XmlProcessor\TestFiles\Pi-ComplexDefineDefaultTestDisabled.xml">
+      <CopyToOutputDirectory>PreserveNewest</CopyToOutputDirectory>
+    </Content>
+    <Content Include="XmlProcessor\TestFiles\Pi-DefineDebugTestDisabled.xml">
+      <CopyToOutputDirectory>PreserveNewest</CopyToOutputDirectory>
+    </Content>
+    <Content Include="XmlProcessor\TestFiles\Pi-DefineDefaultTestDisabled.xml">
+      <CopyToOutputDirectory>PreserveNewest</CopyToOutputDirectory>
+    </Content>
+    <Content Include="XmlProcessor\TestFiles\PropertiesWithPI-IfStatementTest.xml">
+      <CopyToOutputDirectory>PreserveNewest</CopyToOutputDirectory>
+    </Content>
+    <Content Include="XmlProcessor\TestFiles\PropertiesWithPI-IfStatementTestResult.xml">
+      <CopyToOutputDirectory>PreserveNewest</CopyToOutputDirectory>
+    </Content>
+    <None Include="LoggingFacility\log4net.facilities.test.config">
+      <CopyToOutputDirectory>PreserveNewest</CopyToOutputDirectory>
+    </None>
+    <None Include="LoggingFacility\NLog.facilities.test.config">
+      <CopyToOutputDirectory>PreserveNewest</CopyToOutputDirectory>
+      <SubType>Designer</SubType>
+    </None>
+  </ItemGroup>
+  <ItemGroup>
+    <Service Include="{B4F97281-0DBD-4835-9ED8-7DFB966E87FF}" />
+  </ItemGroup>
+  <ItemGroup />
+  <Import Project="$(MSBuildBinPath)\Microsoft.CSharp.targets" Condition="($(MSBuildTargets) == '') Or ($(MSBuildTargets) == 'CSharp')" />
+  <Import Project="$(MSBuildExtensionsPath)\Microsoft\Silverlight\v4.0\Microsoft.Silverlight.CSharp.targets" Condition="$(MSBuildTargets) == 'Silverlight 4.0'" />
+  <Import Project="$(RootPath)\Settings.proj" />
+  <Import Project="$(BuildScriptsPath)\Castle.Common.targets" />
+  <PropertyGroup>
+    <PreBuildEvent>
+    </PreBuildEvent>
+    <PostBuildEvent>
+    </PostBuildEvent>
+  </PropertyGroup>
 </Project>