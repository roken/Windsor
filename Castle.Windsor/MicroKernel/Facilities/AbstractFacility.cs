// Copyright 2004-2010 Castle Project - http://www.castleproject.org/
// 
// Licensed under the Apache License, Version 2.0 (the "License");
// you may not use this file except in compliance with the License.
// You may obtain a copy of the License at
// 
//     http://www.apache.org/licenses/LICENSE-2.0
// 
// Unless required by applicable law or agreed to in writing, software
// distributed under the License is distributed on an "AS IS" BASIS,
// WITHOUT WARRANTIES OR CONDITIONS OF ANY KIND, either express or implied.
// See the License for the specific language governing permissions and
// limitations under the License.

namespace Castle.MicroKernel.Facilities
{
	using System;

	using Castle.Core.Configuration;

	/// <summary>
	///   Base class for facilities.
	/// </summary>
	public abstract class AbstractFacility : IFacility, IDisposable
	{
		private IConfiguration facilityConfig;
		private IKernel kernel;

		/// <summary>
		///   Gets the facility configuration.
		/// </summary>
		/// <value>The <see cref = "IConfiguration" /> representing 
		///   the facility configuration.</value>
		protected IConfiguration FacilityConfig
		{
			get { return facilityConfig; }
		}

		/// <summary>
		///   Gets the <see cref = "IKernel" /> where the facility is registered.
		/// </summary>
		/// <value>The <see cref = "IKernel" />.</value>
		protected IKernel Kernel
		{
			get { return kernel; }
		}

		/// <summary>
		///   The custom initialization for the Facility.
		/// </summary>
<<<<<<< HEAD
		/// <remarks>It must be overridden.</remarks>
=======
		/// <remarks>
		///   It must be overriden.
		/// </remarks>
>>>>>>> c555cb1f
		protected abstract void Init();

		/// <summary>
		///   Performs the tasks associated with freeing, releasing, or resetting 
		///   the facility resources.
		/// </summary>
		/// <remarks>
		///   It can be overriden.
		/// </remarks>
		protected virtual void Dispose()
		{
		}

		void IDisposable.Dispose()
		{
			Dispose();
		}

		/// <summary>
<<<<<<< HEAD
		/// Initializes the facility. First it performs the initialization common for all 
		/// facilities, setting the <see cref="Kernel"/> and the 
		/// <see cref="FacilityConfig"/>. After it, the <c>Init</c> method is invoked
		/// and the custom initialization is performed.
=======
		///   Initializes the facility. First it performs the initialization common for all 
		///   facilities, setting the <see cref = "Kernel" /> and the 
		///   <see cref = "FacilityConfig" />. After it, the <c>Init</c> method is invoked
		///   and the custom initilization is perfomed.
>>>>>>> c555cb1f
		/// </summary>
		/// <param name = "kernel"></param>
		/// <param name = "facilityConfig"></param>
		void IFacility.Init(IKernel kernel, IConfiguration facilityConfig)
		{
			this.kernel = kernel;
			this.facilityConfig = facilityConfig;

			Init();
		}

		/// <summary>
		///   Terminates the Facility, invokes the <see cref = "Dispose" /> method and sets 
		///   the Kernel to a null reference.
		/// </summary>
		void IFacility.Terminate()
		{
			Dispose();

<<<<<<< HEAD
		/// <summary>
		/// Performs the tasks associated with freeing, releasing, or resetting 
		/// the facility resources.
		/// </summary>
		/// <remarks>It can be overridden.</remarks>
		public virtual void Dispose()
		{
=======
			kernel = null;
>>>>>>> c555cb1f
		}
	}
}<|MERGE_RESOLUTION|>--- conflicted
+++ resolved
@@ -1,120 +1,99 @@
-// Copyright 2004-2010 Castle Project - http://www.castleproject.org/
-// 
-// Licensed under the Apache License, Version 2.0 (the "License");
-// you may not use this file except in compliance with the License.
-// You may obtain a copy of the License at
-// 
-//     http://www.apache.org/licenses/LICENSE-2.0
-// 
-// Unless required by applicable law or agreed to in writing, software
-// distributed under the License is distributed on an "AS IS" BASIS,
-// WITHOUT WARRANTIES OR CONDITIONS OF ANY KIND, either express or implied.
-// See the License for the specific language governing permissions and
-// limitations under the License.
-
-namespace Castle.MicroKernel.Facilities
-{
-	using System;
-
-	using Castle.Core.Configuration;
-
-	/// <summary>
-	///   Base class for facilities.
-	/// </summary>
-	public abstract class AbstractFacility : IFacility, IDisposable
-	{
-		private IConfiguration facilityConfig;
-		private IKernel kernel;
-
-		/// <summary>
-		///   Gets the facility configuration.
-		/// </summary>
-		/// <value>The <see cref = "IConfiguration" /> representing 
-		///   the facility configuration.</value>
-		protected IConfiguration FacilityConfig
-		{
-			get { return facilityConfig; }
-		}
-
-		/// <summary>
-		///   Gets the <see cref = "IKernel" /> where the facility is registered.
-		/// </summary>
-		/// <value>The <see cref = "IKernel" />.</value>
-		protected IKernel Kernel
-		{
-			get { return kernel; }
-		}
-
-		/// <summary>
-		///   The custom initialization for the Facility.
-		/// </summary>
-<<<<<<< HEAD
-		/// <remarks>It must be overridden.</remarks>
-=======
-		/// <remarks>
-		///   It must be overriden.
-		/// </remarks>
->>>>>>> c555cb1f
-		protected abstract void Init();
-
-		/// <summary>
-		///   Performs the tasks associated with freeing, releasing, or resetting 
-		///   the facility resources.
-		/// </summary>
-		/// <remarks>
-		///   It can be overriden.
-		/// </remarks>
-		protected virtual void Dispose()
-		{
-		}
-
-		void IDisposable.Dispose()
-		{
-			Dispose();
-		}
-
-		/// <summary>
-<<<<<<< HEAD
-		/// Initializes the facility. First it performs the initialization common for all 
-		/// facilities, setting the <see cref="Kernel"/> and the 
-		/// <see cref="FacilityConfig"/>. After it, the <c>Init</c> method is invoked
-		/// and the custom initialization is performed.
-=======
-		///   Initializes the facility. First it performs the initialization common for all 
-		///   facilities, setting the <see cref = "Kernel" /> and the 
-		///   <see cref = "FacilityConfig" />. After it, the <c>Init</c> method is invoked
-		///   and the custom initilization is perfomed.
->>>>>>> c555cb1f
-		/// </summary>
-		/// <param name = "kernel"></param>
-		/// <param name = "facilityConfig"></param>
-		void IFacility.Init(IKernel kernel, IConfiguration facilityConfig)
-		{
-			this.kernel = kernel;
-			this.facilityConfig = facilityConfig;
-
-			Init();
-		}
-
-		/// <summary>
-		///   Terminates the Facility, invokes the <see cref = "Dispose" /> method and sets 
-		///   the Kernel to a null reference.
-		/// </summary>
-		void IFacility.Terminate()
-		{
-			Dispose();
-
-<<<<<<< HEAD
-		/// <summary>
-		/// Performs the tasks associated with freeing, releasing, or resetting 
-		/// the facility resources.
-		/// </summary>
-		/// <remarks>It can be overridden.</remarks>
-		public virtual void Dispose()
-		{
-=======
-			kernel = null;
->>>>>>> c555cb1f
-		}
-	}
+// Copyright 2004-2010 Castle Project - http://www.castleproject.org/
+// 
+// Licensed under the Apache License, Version 2.0 (the "License");
+// you may not use this file except in compliance with the License.
+// You may obtain a copy of the License at
+// 
+//     http://www.apache.org/licenses/LICENSE-2.0
+// 
+// Unless required by applicable law or agreed to in writing, software
+// distributed under the License is distributed on an "AS IS" BASIS,
+// WITHOUT WARRANTIES OR CONDITIONS OF ANY KIND, either express or implied.
+// See the License for the specific language governing permissions and
+// limitations under the License.
+
+namespace Castle.MicroKernel.Facilities
+{
+	using System;
+
+	using Castle.Core.Configuration;
+
+	/// <summary>
+	///   Base class for facilities.
+	/// </summary>
+	public abstract class AbstractFacility : IFacility, IDisposable
+	{
+		private IConfiguration facilityConfig;
+		private IKernel kernel;
+
+		/// <summary>
+		///   Gets the facility configuration.
+		/// </summary>
+		/// <value>The <see cref = "IConfiguration" /> representing 
+		///   the facility configuration.</value>
+		protected IConfiguration FacilityConfig
+		{
+			get { return facilityConfig; }
+		}
+
+		/// <summary>
+		///   Gets the <see cref = "IKernel" /> where the facility is registered.
+		/// </summary>
+		/// <value>The <see cref = "IKernel" />.</value>
+		protected IKernel Kernel
+		{
+			get { return kernel; }
+		}
+
+		/// <summary>
+		///   The custom initialization for the Facility.
+		/// </summary>
+		/// <remarks>
+		///   It must be overridden.
+		/// </remarks>
+		protected abstract void Init();
+
+		/// <summary>
+		///   Performs the tasks associated with freeing, releasing, or resetting 
+		///   the facility resources.
+		/// </summary>
+		/// <remarks>
+		///   It can be overriden.
+		/// </remarks>
+		protected virtual void Dispose()
+		{
+		}
+
+		void IDisposable.Dispose()
+		{
+			Dispose();
+		}
+
+		/// <summary>
+		///   Initializes the facility. First it performs the initialization common for all 
+		///   facilities, setting the <see cref = "Kernel" /> and the 
+		///   <see cref = "FacilityConfig" />. After it, the <c>Init</c> method is invoked
+		///   and the custom initilization is perfomed.
+		/// </summary>
+		/// <param name = "kernel"></param>
+		/// <param name = "facilityConfig"></param>
+		void IFacility.Init(IKernel kernel, IConfiguration facilityConfig)
+		{
+			this.kernel = kernel;
+			this.facilityConfig = facilityConfig;
+
+			Init();
+		}
+
+		/// <summary>
+		///   Terminates the Facility, invokes the <see cref = "Dispose" /> method and sets 
+		///   the Kernel to a null reference.
+		/// </summary>
+		void IFacility.Terminate()
+		{
+			Dispose();
+
+			kernel = null;
+		}
+	}
 }