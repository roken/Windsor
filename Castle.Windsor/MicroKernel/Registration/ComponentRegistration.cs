﻿// Copyright 2004-2011 Castle Project - http://www.castleproject.org/
// 
// Licensed under the Apache License, Version 2.0 (the "License");
// you may not use this file except in compliance with the License.
// You may obtain a copy of the License at
// 
//     http://www.apache.org/licenses/LICENSE-2.0
// 
// Unless required by applicable law or agreed to in writing, software
// distributed under the License is distributed on an "AS IS" BASIS,
// WITHOUT WARRANTIES OR CONDITIONS OF ANY KIND, either express or implied.
// See the License for the specific language governing permissions and
// limitations under the License.

namespace Castle.MicroKernel.Registration
{
	using System;
	using System.Collections;
	using System.Collections.Generic;
	using System.ComponentModel;
	using System.Linq;

	using Castle.Core;
	using Castle.Core.Configuration;
	using Castle.Core.Internal;
	using Castle.DynamicProxy;
	using Castle.MicroKernel;
	using Castle.MicroKernel.ComponentActivator;
	using Castle.MicroKernel.Context;
	using Castle.MicroKernel.LifecycleConcerns;
	using Castle.MicroKernel.Proxy;
	using Castle.MicroKernel.Registration.Interceptor;
	using Castle.MicroKernel.Registration.Lifestyle;
	using Castle.MicroKernel.Registration.Proxy;

	/// <summary>
	///   Registration for a single type as a component with the kernel.
	///   <para />
	///   You can create a new registration with the <see cref = "Component" /> factory.
	/// </summary>
	/// <typeparam name = "TService">The service type</typeparam>
	public class ComponentRegistration<TService> : IRegistration
	{
		private readonly List<ComponentDescriptor<TService>> descriptors = new List<ComponentDescriptor<TService>>();
		private readonly List<Type> potentialServices = new List<Type>();

		private ComponentModel componentModel;
		private Type implementation;
		private ComponentName name;
		private bool overwrite;
		private bool registered;
		private bool registerNewServicesOnly;

		public ComponentRegistration() : this(typeof(TService))
		{
		}

		/// <summary>
		///   Initializes a new instance of the <see cref = "ComponentRegistration{S}" /> class.
		/// </summary>
		public ComponentRegistration(params Type[] services)
		{
			Forward(services);
		}

		/// <summary>
		///   Initializes a new instance of the <see cref = "ComponentRegistration{S}" /> class
		///   with an existing <see cref = "ComponentModel" />.
		/// </summary>
		protected ComponentRegistration(ComponentModel componentModel)
			: this()
		{
			if (componentModel == null)
			{
				throw new ArgumentNullException("componentModel");
			}

			this.componentModel = componentModel;
			name = componentModel.ComponentName;
			potentialServices.AddRange(componentModel.Services);
			implementation = componentModel.Implementation;
		}

		/// <summary>
		///   The concrete type that implements the service.
		///   <para />
		///   To set the implementation, use <see cref = "ImplementedBy" />.
		/// </summary>
		/// <value>The implementation of the service.</value>
		public Type Implementation
		{
			get { return implementation; }
		}

		/// <summary>
		///   Set the lifestyle of this component.
		///   For example singleton and transient (also known as 'factory').
		/// </summary>
		/// <value>The with lifestyle.</value>
		public LifestyleGroup<TService> LifeStyle
		{
			get { return new LifestyleGroup<TService>(this); }
		}

		/// <summary>
		///   The name of the component. Will become the key for the component in the kernel.
		///   <para />
		///   To set the name, use <see cref = "Named" />.
		///   <para />
		///   If not set, the <see cref = "Type.FullName" /> of the <see cref = "Implementation" />
		///   will be used as the key to register the component.
		/// </summary>
		/// <value>The name.</value>
		public String Name
		{
			get
			{
				if (name == null)
				{
					return null;
				}
				return name.Name;
			}
		}

		/// <summary>
		///   Set proxy for this component.
		/// </summary>
		/// <value>The proxy.</value>
		public ProxyGroup<TService> Proxy
		{
			get { return new ProxyGroup<TService>(this); }
		}

		internal bool IsOverWrite
		{
			get { return overwrite; }
		}

		protected internal IList<Type> Services
		{
			get { return potentialServices; }
<<<<<<< HEAD
=======
		}

		protected internal int ServicesCount
		{
			get { return potentialServices.Count; }
>>>>>>> 15277497
		}

		/// <summary>
		///   Marks the components with one or more actors.
		/// </summary>
		/// <param name = "actors">The component actors.</param>
		/// <returns></returns>
		public ComponentRegistration<TService> ActAs(params object[] actors)
		{
			foreach (var actor in actors)
			{
				if (actor != null)
				{
					DependsOn(Property.ForKey(Guid.NewGuid().ToString()).Eq(actor));
				}
			}
			return this;
		}

		/// <summary>
		///   Set a custom <see cref = "IComponentActivator" /> which creates and destroys the component.
		/// </summary>
		/// <returns></returns>
		public ComponentRegistration<TService> Activator<A>() where A : IComponentActivator
		{
			return AddAttributeDescriptor("componentActivatorType", typeof(A).AssemblyQualifiedName);
		}

		/// <summary>
		///   Adds the attribute descriptor.
		/// </summary>
		/// <param name = "key">The key.</param>
		/// <param name = "value">The value.</param>
		/// <returns></returns>
		public ComponentRegistration<TService> AddAttributeDescriptor(string key, string value)
		{
			AddDescriptor(new AttributeDescriptor<TService>(key, value));
			return this;
		}

		/// <summary>
		///   Adds the descriptor.
		/// </summary>
		/// <param name = "descriptor">The descriptor.</param>
		/// <returns></returns>
		public ComponentRegistration<TService> AddDescriptor(ComponentDescriptor<TService> descriptor)
		{
			descriptor.Registration = this;
			descriptors.Add(descriptor);
			return this;
		}

		/// <summary>
		///   Creates an attribute descriptor.
		/// </summary>
		/// <param name = "key">The attribute key.</param>
		/// <returns></returns>
		public AttributeKeyDescriptor<TService> Attribute(string key)
		{
			return new AttributeKeyDescriptor<TService>(this, key);
		}

		/// <summary>
		///   Apply more complex configuration to this component registration.
		/// </summary>
		/// <param name = "configNodes">The config nodes.</param>
		/// <returns></returns>
		public ComponentRegistration<TService> Configuration(params Node[] configNodes)
		{
			return AddDescriptor(new ConfigurationDescriptor<TService>(configNodes));
		}

		/// <summary>
		///   Apply more complex configuration to this component registration.
		/// </summary>
		/// <param name = "configuration">The configuration <see cref = "MutableConfiguration" />.</param>
		/// <returns></returns>
		public ComponentRegistration<TService> Configuration(IConfiguration configuration)
		{
			return AddDescriptor(new ConfigurationDescriptor<TService>(configuration));
		}

		public ComponentRegistration<TService> OnlyNewServices()
		{
			if (componentModel != null)
			{
				throw new InvalidOperationException(
					string.Format("This operation is not allowed for registration built for pre-existing {0}.", typeof(ComponentModel)));
			}

			registerNewServicesOnly = true;
			return this;
		}

#if !SILVERLIGHT
		/// <summary>
		///   Obsolete, use <see cref = "DependsOn(Property[])" /> instead.
		/// </summary>
		/// <param name = "dependencies">The dependencies.</param>
		/// <returns></returns>
		[Obsolete("Obsolete, use DependsOn(Property[]) instead.", true)]
		[EditorBrowsable(EditorBrowsableState.Advanced)]
		public ComponentRegistration<TService> CustomDependencies(params Property[] dependencies)
		{
			return DependsOn(dependencies);
		}

		/// <summary>
		///   Obsolete, use <see cref = "DependsOn(IDictionary)" /> instead.
		/// </summary>
		/// <param name = "dependencies">The dependencies.</param>
		/// <returns></returns>
		[Obsolete("Obsolete, use DependsOn(IDictionary) instead.", true)]
		[EditorBrowsable(EditorBrowsableState.Advanced)]
		public ComponentRegistration<TService> CustomDependencies(IDictionary dependencies)
		{
			return DependsOn(dependencies);
		}

		/// <summary>
		///   Obsolete, use <see cref = "DependsOn(object)" /> instead.
		/// </summary>
		/// <param name = "dependencies">The dependencies.</param>
		/// <returns></returns>
		[Obsolete("Obsolete, use DependsOn(object) instead.", true)]
		[EditorBrowsable(EditorBrowsableState.Advanced)]
		public ComponentRegistration<TService> CustomDependencies(object dependencies)
		{
			return DependsOn(dependencies);
		}
#endif

		/// <summary>
		///   Specify custom dependencies using <see cref = "Property.ForKey(string)" /> or <see cref = "Property.ForKey(System.Type)" />.
		///   <para />
		///   You can pass <see cref = "ServiceOverride" />s to specify the components
		///   this component should be resolved with.
		/// </summary>
		/// <param name = "dependencies">The dependencies.</param>
		/// <returns></returns>
		public ComponentRegistration<TService> DependsOn(params Property[] dependencies)
		{
			if (dependencies == null || dependencies.Length == 0)
			{
				return this;
			}

			var serviceOverrides = dependencies.OfType<ServiceOverride>().ToArray();
			if (serviceOverrides.Length > 0)
			{
				AddDescriptor(new ServiceOverrideDescriptor<TService>(serviceOverrides));
				dependencies = dependencies.Except(serviceOverrides).ToArray();
			}
			return AddDescriptor(new CustomDependencyDescriptor<TService>(dependencies));
		}

		/// <summary>
		///   Uses a dictionary of key/value pairs, to specify custom dependencies.
		///   <para />
		///   Use <see cref = "ServiceOverrides(IDictionary)" /> to specify the components
		///   this component should be resolved with.
		/// </summary>
		/// <param name = "dependencies">The dependencies.</param>
		/// <returns></returns>
		public ComponentRegistration<TService> DependsOn(IDictionary dependencies)
		{
			return AddDescriptor(new CustomDependencyDescriptor<TService>(dependencies));
		}

		/// <summary>
		///   Uses an (anonymous) object as a dictionary, to specify custom dependencies.
		///   <para />
		///   Use <see cref = "ServiceOverrides(object)" /> to specify the components
		///   this component should be resolved with.
		/// </summary>
		/// <param name = "anonymous">The dependencies.</param>
		/// <returns></returns>
		public ComponentRegistration<TService> DependsOn(object anonymous)
		{
			return AddDescriptor(new CustomDependencyDescriptor<TService>(anonymous));
		}

		/// <summary>
		///   Allows custom dependencies to by defined dyncamically.
		/// </summary>
		/// <param name = "resolve">The delegate used for providing dynamic parameters.</param>
		/// <returns></returns>
		public ComponentRegistration<TService> DynamicParameters(DynamicParametersDelegate resolve)
		{
			return DynamicParameters((k, c, d) =>
			{
				resolve(k, d);
				return null;
			});
		}

		/// <summary>
		///   Allows custom dependencies to by defined dynamically with releasing capability.
		/// </summary>
		/// <param name = "resolve">The delegate used for providing dynamic parameters.</param>
		/// <returns></returns>
		public ComponentRegistration<TService> DynamicParameters(DynamicParametersResolveDelegate resolve)
		{
			return DynamicParameters((k, c, d) => resolve(k, d));
		}

		/// <summary>
		///   Allows custom dependencies to by defined dynamically with releasing capability.
		/// </summary>
		/// <param name = "resolve">The delegate used for providing dynamic parameters.</param>
		/// <returns></returns>
		/// <remarks>
		///   Use <see cref = "CreationContext" /> when resolving components from <see cref = "IKernel" /> in order to detect cycles.
		/// </remarks>
		public ComponentRegistration<TService> DynamicParameters(DynamicParametersWithContextResolveDelegate resolve)
		{
			AddDescriptor(new DynamicParametersDescriptor<TService>(resolve));
			return this;
		}

		/// <summary>
		///   Sets <see cref = "ComponentModel.ExtendedProperties" /> for this component.
		/// </summary>
		/// <param name = "properties">The extended properties.</param>
		/// <returns></returns>
		public ComponentRegistration<TService> ExtendedProperties(params Property[] properties)
		{
			return AddDescriptor(new ExtendedPropertiesDescriptor<TService>(properties));
		}

		/// <summary>
		///   Sets <see cref = "ComponentModel.ExtendedProperties" /> for this component.
		/// </summary>
		/// <param name = "anonymous">The extendend properties as key/value pairs.</param>
		/// <returns></returns>
		public ComponentRegistration<TService> ExtendedProperties(object anonymous)
		{
			return AddDescriptor(new ExtendedPropertiesDescriptor<TService>(anonymous));
		}

		/// <summary>
		///   Registers the service types on behalf of this component.
		/// </summary>
		/// <param name = "types">The types to forward.</param>
		/// <returns></returns>
		public ComponentRegistration<TService> Forward(params Type[] types)
		{
			return Forward((IEnumerable<Type>)types);
		}

		/// <summary>
		///   Registers the service types on behalf of this component.
		/// </summary>
		/// <typeparam name = "TSecondService">The forwarded type.</typeparam>
		/// <returns>The component registration.</returns>
		public ComponentRegistration<TService> Forward<TSecondService>()
		{
			return Forward(new[] { typeof(TSecondService) });
		}

		/// <summary>
		///   Registers the service types on behalf of this component.
		/// </summary>
		/// <typeparam name = "TSecondService">The first forwarded type.</typeparam>
		/// <typeparam name = "TThirdService">The second forwarded type.</typeparam>
		/// <returns>The component registration.</returns>
		public ComponentRegistration<TService> Forward<TSecondService, TThirdService>()
		{
			return Forward(new[] { typeof(TSecondService), typeof(TThirdService) });
		}

		/// <summary>
		///   Registers the service types on behalf of this component.
		/// </summary>
		/// <typeparam name = "TSecondService">The first forwarded type.</typeparam>
		/// <typeparam name = "TThirdService">The second forwarded type.</typeparam>
		/// <typeparam name = "TFourthService">The third forwarded type.</typeparam>
		/// <returns>The component registration.</returns>
		public ComponentRegistration<TService> Forward<TSecondService, TThirdService, TFourthService>()
		{
			return Forward(new[] { typeof(TSecondService), typeof(TThirdService), typeof(TFourthService) });
		}

		/// <summary>
		///   Registers the service types on behalf of this component.
		/// </summary>
		/// <typeparam name = "TSecondService">The first forwarded type.</typeparam>
		/// <typeparam name = "TThirdService">The second forwarded type.</typeparam>
		/// <typeparam name = "TFourthService">The third forwarded type.</typeparam>
		/// <typeparam name = "TFifthService">The fourth forwarded type.</typeparam>
		/// <returns>The component registration.</returns>
		public ComponentRegistration<TService> Forward<TSecondService, TThirdService, TFourthService, TFifthService>()
		{
			return Forward(new[] { typeof(TSecondService), typeof(TThirdService), typeof(TFourthService), typeof(TFifthService) });
		}

		/// <summary>
		///   Registers the service types on behalf of this component.
		/// </summary>
		/// <param name = "types">The types to forward.</param>
		/// <returns></returns>
		public ComponentRegistration<TService> Forward(IEnumerable<Type> types)
		{
			foreach (var type in types)
			{
				ComponentServicesUtil.AddService(potentialServices, type);
			}
			return this;
		}

		/// <summary>
		///   Sets the concrete type that implements the service to <typeparamref name = "TImpl" />.
		///   <para />
		///   If not set, the class service type or first registered interface will be used as the implementation for this component.
		/// </summary>
		/// <typeparam name = "TImpl">The type that is the implementation for the service.</typeparam>
		/// <returns></returns>
		public ComponentRegistration<TService> ImplementedBy<TImpl>() where TImpl : TService
		{
			return ImplementedBy(typeof(TImpl));
		}

		/// <summary>
		///   Sets the concrete type that implements the service to <paramref name = "type" />.
		///   <para />
		///   If not set, the class service type or first registered interface will be used as the implementation for this component.
		/// </summary>
		/// <param name = "type">The type that is the implementation for the service.</param>
		/// <returns></returns>
		public ComponentRegistration<TService> ImplementedBy(Type type)
		{
			if (implementation != null && implementation != typeof(LateBoundComponent))
			{
				var message = String.Format("This component has already been assigned implementation {0}",
				                            implementation.FullName);
				throw new ComponentRegistrationException(message);
			}

			implementation = type;
			return this;
		}

		/// <summary>
		///   Assigns an existing instance as the component for this registration.
		/// </summary>
		/// <param name = "instance">The component instance.</param>
		/// <returns></returns>
		public ComponentRegistration<TService> Instance(TService instance)
		{
			if (instance == null)
			{
				throw new ArgumentNullException("instance");
			}
			return ImplementedBy(instance.GetType())
				.Activator<ExternalInstanceActivator>()
				.ExtendedProperties(Property.ForKey("instance").Eq(instance));
		}

		/// <summary>
		///   Set the interceptors for this component.
		/// </summary>
		/// <param name = "interceptors">The interceptors.</param>
		/// <returns></returns>
		public InterceptorGroup<TService> Interceptors(params InterceptorReference[] interceptors)
		{
			return new InterceptorGroup<TService>(this, interceptors);
		}

		/// <summary>
		///   Set the interceptors for this component.
		/// </summary>
		/// <param name = "interceptors">The interceptors.</param>
		/// <returns></returns>
		public ComponentRegistration<TService> Interceptors(params Type[] interceptors)
		{
#if SILVERLIGHT
			var references = interceptors.Select(t => new InterceptorReference(t)).ToArray();
#else
			var references = Array.ConvertAll(interceptors, t => new InterceptorReference(t));
#endif
			return AddDescriptor(new InterceptorDescriptor<TService>(references));
		}

		/// <summary>
		///   Set the interceptor for this component.
		/// </summary>
		/// <returns></returns>
		public ComponentRegistration<TService> Interceptors<TInterceptor>() where TInterceptor : IInterceptor
		{
			return AddDescriptor(new InterceptorDescriptor<TService>(new[] { new InterceptorReference(typeof(TInterceptor)) }));
		}

		/// <summary>
		///   Set the interceptor for this component.
		/// </summary>
		/// <returns></returns>
		public ComponentRegistration<TService> Interceptors<TInterceptor1, TInterceptor2>()
			where TInterceptor1 : IInterceptor
			where TInterceptor2 : IInterceptor
		{
			return Interceptors<TInterceptor1>().Interceptors<TInterceptor2>();
		}

		/// <summary>
		///   Set the interceptor for this component.
		/// </summary>
		/// <returns></returns>
		public ComponentRegistration<TService> Interceptors(params string[] keys)
		{
#if SILVERLIGHT
			var interceptors = keys.Select(InterceptorReference.ForKey).ToArray();
#else
			var interceptors = Array.ConvertAll(keys, InterceptorReference.ForKey);
#endif
			return AddDescriptor(new InterceptorDescriptor<TService>(interceptors));
		}

		/// <summary>
		///   Set a name of this registration. This is required if you have multiple components for a given service and want to be able to resolve some specific ones. Then you'd provide the name so that Windsor knows which one of the bunch you know. Otherwise don't bother setting the name.
		///   <para />
		///   If not set, the <see cref = "Type.FullName" /> of the <see cref = "Implementation" />
		///   will be used as the key to register the component.
		/// </summary>
		/// <param name = "name">The name of this registration.</param>
		/// <returns></returns>
		/// <remarks>
		///   Names have to be globally unique in the scope of the container.
		/// </remarks>
		public ComponentRegistration<TService> Named(String name)
		{
			if (this.name != null)
			{
				var message = String.Format("This component has already been assigned name '{0}'", this.name.Name);
				throw new ComponentRegistrationException(message);
			}

			this.name = new ComponentName(name, true);
			return this;
		}

		/// <summary>
		///   This method as opposed to <see cref = "Named" /> should be used by tools like facilities when the name is not provided by the user, but autogenerated and user has no interest in seing this name, for example in diagnostics reports.
		///   Set a name of this registration. This is required if you have multiple components for a given service and want to be able to resolve some specific ones. Then you'd provide the name so that Windsor knows which one of the bunch you know. Otherwise don't bother setting the name.
		///   <para />
		///   If not set, the <see cref = "Type.FullName" /> of the <see cref = "Implementation" />
		///   will be used as the key to register the component.
		/// </summary>
		/// <param name = "name">The name of this registration.</param>
		/// <returns></returns>
		/// <remarks>
		///   Names have to be globally unique in the scope of the container.
		/// </remarks>
		public ComponentRegistration<TService> NamedAutomatically(String name)
		{
			if (this.name != null)
			{
				var message = String.Format("This component has already been assigned name '{0}'", this.name);
				throw new ComponentRegistrationException(message);
			}

			this.name = new ComponentName(name, false);
			return this;
		}

		/// <summary>
		///   Stores a set of <see cref = "OnCreateActionDelegate{T}" /> which will be invoked when the component
		///   is created and before it's returned from the container.
		/// </summary>
		/// <param name = "actions">A set of actions to be executed right after the component is created and before it's returned from the container.</param>
		public ComponentRegistration<TService> OnCreate(params OnCreateActionDelegate<TService>[] actions)
		{
			AddDescriptor(new OnCreateComponentDescriptor<TService>(actions));
			return this;
		}

		/// <summary>
		///   With the overwrite.
		/// </summary>
		/// <returns></returns>
		public ComponentRegistration<TService> OverWrite()
		{
			overwrite = true;
			return this;
		}

		/// <summary>
		///   Set configuration parameters with string or <see cref = "IConfiguration" /> values.
		/// </summary>
		/// <param name = "parameters">The parameters.</param>
		/// <returns></returns>
		public ComponentRegistration<TService> Parameters(params Parameter[] parameters)
		{
			return AddDescriptor(new ParametersDescriptor<TService>(parameters));
		}

		/// <summary>
		///   Sets the interceptor selector for this component.
		/// </summary>
		/// <param name = "selector"></param>
		/// <returns></returns>
		public ComponentRegistration<TService> SelectInterceptorsWith(IInterceptorSelector selector)
		{
			return SelectInterceptorsWith(s => s.Instance(selector));
		}

		/// <summary>
		///   Sets the interceptor selector for this component.
		/// </summary>
		/// <param name = "selector"></param>
		/// <returns></returns>
		public ComponentRegistration<TService> SelectInterceptorsWith(Action<ItemRegistration<IInterceptorSelector>> selector)
		{
			var registration = new ItemRegistration<IInterceptorSelector>();
			selector.Invoke(registration);
			return AddDescriptor(new InterceptorSelectorDescriptor<TService>(registration.Item));
		}

		/// <summary>
		///   Override (some of) the services that this component needs.
		///   Use <see cref = "ServiceOverride.ForKey(string)" /> to create an override.
		///   <para />
		///   Each key represents the service dependency of this component, for example the name of a constructor argument or a property.
		///   The corresponding value is the key of an other component registered to the kernel, and is used to resolve the dependency.
		///   <para />
		///   To specify dependencies which are not services, use <see cref = "DependsOn(Property[])" />
		/// </summary>
		/// <param name = "overrides">The service overrides.</param>
		/// <returns></returns>
		public ComponentRegistration<TService> ServiceOverrides(params ServiceOverride[] overrides)
		{
			return AddDescriptor(new ServiceOverrideDescriptor<TService>(overrides));
		}

		/// <summary>
		///   Override (some of) the services that this component needs, using a dictionary.
		///   <para />
		///   Each key represents the service dependency of this component, for example the name of a constructor argument or a property.
		///   The corresponding value is the key of an other component registered to the kernel, and is used to resolve the dependency.
		///   <para />
		///   To specify dependencies which are not services, use <see cref = "DependsOn(IDictionary)" />
		/// </summary>
		/// <param name = "overrides">The service overrides.</param>
		/// <returns></returns>
		public ComponentRegistration<TService> ServiceOverrides(IDictionary overrides)
		{
			return AddDescriptor(new ServiceOverrideDescriptor<TService>(overrides));
		}

		/// <summary>
		///   Override (some of) the services that this component needs, using an (anonymous) object as a dictionary.
		///   <para />
		///   Each key represents the service dependency of this component, for example the name of a constructor argument or a property.
		///   The corresponding value is the key of an other component registered to the kernel, and is used to resolve the dependency.
		///   <para />
		///   To specify dependencies which are not services, use <see cref = "DependsOn(object)" />
		/// </summary>
		/// <param name = "anonymous">The service overrides.</param>
		/// <returns></returns>
		public ComponentRegistration<TService> ServiceOverrides(object anonymous)
		{
			return AddDescriptor(new ServiceOverrideDescriptor<TService>(anonymous));
		}

		/// <summary>
		///   Uses a factory to instantiate the component
		/// </summary>
		/// <typeparam name = "U">Factory type. This factory has to be registered in the kernel.</typeparam>
		/// <typeparam name = "V">Implementation type.</typeparam>
		/// <param name = "factory">Factory invocation</param>
		/// <returns></returns>
		public ComponentRegistration<TService> UsingFactory<U, V>(Converter<U, V> factory) where V : TService
		{
			return UsingFactoryMethod(kernel => factory.Invoke(kernel.Resolve<U>()));
		}

		/// <summary>
		///   Uses a factory method to instantiate the component.
		/// </summary>
		/// <typeparam name = "TImpl">Implementation type</typeparam>
		/// <param name = "factoryMethod">Factory method</param>
		/// <returns></returns>
		public ComponentRegistration<TService> UsingFactoryMethod<TImpl>(Func<TImpl> factoryMethod) where TImpl : TService
		{
			return UsingFactoryMethod((k, m, c) => factoryMethod());
		}

		/// <summary>
		///   Uses a factory method to instantiate the component.
		/// </summary>
		/// <typeparam name = "TImpl">Implementation type</typeparam>
		/// <param name = "factoryMethod">Factory method</param>
		/// <returns></returns>
		public ComponentRegistration<TService> UsingFactoryMethod<TImpl>(Converter<IKernel, TImpl> factoryMethod) where TImpl : TService
		{
			return UsingFactoryMethod((k, m, c) => factoryMethod(k));
		}

		/// <summary>
		///   Uses a factory method to instantiate the component.
		/// </summary>
		/// <typeparam name = "TImpl">Implementation type</typeparam>
		/// <param name = "factoryMethod">Factory method</param>
		/// <returns></returns>
		public ComponentRegistration<TService> UsingFactoryMethod<TImpl>(Func<IKernel, ComponentModel, CreationContext, TImpl> factoryMethod)
			where TImpl : TService
		{
			Activator<FactoryMethodActivator<TImpl>>()
				.ExtendedProperties(Property.ForKey("factoryMethodDelegate").Eq(factoryMethod));

			if (implementation == null && (potentialServices.First().IsClass == false || potentialServices.First().IsSealed == false))
			{
				implementation = typeof(LateBoundComponent);
			}
			return this;
		}

		/// <summary>
		///   Uses a factory method to instantiate the component.
		/// </summary>
		/// <typeparam name = "TImpl">Implementation type</typeparam>
		/// <param name = "factoryMethod">Factory method</param>
		/// <returns></returns>
		public ComponentRegistration<TService> UsingFactoryMethod<TImpl>(Func<IKernel, CreationContext, TImpl> factoryMethod) where TImpl : TService
		{
			return UsingFactoryMethod((k, m, c) => factoryMethod(k, c));
		}

		internal void AddParameter(IKernel kernel, ComponentModel model, String key, String value)
		{
			var parameters = EnsureParametersConfiguration(kernel);
			var parameter = new MutableConfiguration(key, value);
			parameters.Children.Add(parameter);
			model.Parameters.Add(key, value);
		}

		internal void AddParameter(IKernel kernel, ComponentModel model, String key, IConfiguration value)
		{
			var parameters = EnsureParametersConfiguration(kernel);
			var parameter = new MutableConfiguration(key);
			parameter.Children.Add(value);
			parameters.Children.Add(parameter);
			model.Parameters.Add(key, value);
		}

		private IConfiguration EnsureComponentConfiguration(IKernel kernel)
		{
			var configuration = kernel.ConfigurationStore.GetComponentConfiguration(Name);
			if (configuration == null)
			{
				configuration = new MutableConfiguration("component");
				kernel.ConfigurationStore.AddComponentConfiguration(Name, configuration);
			}
			return configuration;
		}

		private IConfiguration EnsureParametersConfiguration(IKernel kernel)
		{
			var configuration = EnsureComponentConfiguration(kernel);
			var parameters = configuration.Children["parameters"];
			if (parameters == null)
			{
				parameters = new MutableConfiguration("parameters");
				configuration.Children.Add(parameters);
			}
			return parameters;
		}

		private IKernelInternal GetInternalKernel(IKernel kernel)
		{
			var internalKernel = kernel as IKernelInternal;
			if (internalKernel == null)
			{
				throw new ArgumentException(
					string.Format("The kernel does not implement {0}.", typeof(IKernelInternal)), "kernel");
			}
			return internalKernel;
		}

		private void InitializeDefaults()
		{
			if (implementation == null)
			{
				implementation = DefaultService();
			}

			if (string.IsNullOrEmpty(Name))
			{
				if (implementation == typeof(LateBoundComponent))
				{
					name = new ComponentName("Late bound " + DefaultService().FullName, false);
				}
				else
				{
					name = new ComponentName(implementation.FullName, false);
				}
			}
		}

		private Type DefaultService()
		{
			return potentialServices.First();
		}

		/// <summary>
		///   Registers this component with the <see cref = "IKernel" />.
		/// </summary>
		/// <param name = "kernel">The kernel.</param>
		void IRegistration.Register(IKernel kernel)
		{
			if (registered)
			{
				return;
			}
			registered = true;

			var services = FilterServices(kernel);
			if (services.Length == 0)
			{
				return;
			}
			InitializeDefaults();

			var configuration = EnsureComponentConfiguration(kernel);

			foreach (var descriptor in descriptors)
			{
				descriptor.ApplyToConfiguration(kernel, configuration);
			}

			if (componentModel == null)
			{
				componentModel = kernel.ComponentModelBuilder.BuildModel(name, services, implementation, null);
			}

			foreach (var descriptor in descriptors)
			{
				descriptor.ApplyToModel(kernel, componentModel);
			}

			if (componentModel.Implementation.IsInterface && componentModel.HasInterceptors)
			{
				var options = ProxyUtil.ObtainProxyOptions(componentModel, true);
				options.OmitTarget = true;
			}

			var internalKernel = GetInternalKernel(kernel);
			internalKernel.AddCustomComponent(componentModel);
		}

		private Type[] FilterServices(IKernel kernel)
		{
<<<<<<< HEAD
			var services = new List<Type>(potentialServices.Count);
			services.AddRange(potentialServices);

=======
			var services = new List<Type>(potentialServices);
>>>>>>> 15277497
			if (registerNewServicesOnly)
			{
#if SILVERLIGHT
				services.ToArray().Where(kernel.HasComponent).ForEach(t => services.Remove(t));
#else
				services.RemoveAll(kernel.HasComponent);
#endif
			}
			return services.ToArray();
		}
	}
}<|MERGE_RESOLUTION|>--- conflicted
+++ resolved
@@ -1,920 +1,911 @@
-﻿// Copyright 2004-2011 Castle Project - http://www.castleproject.org/
-// 
-// Licensed under the Apache License, Version 2.0 (the "License");
-// you may not use this file except in compliance with the License.
-// You may obtain a copy of the License at
-// 
-//     http://www.apache.org/licenses/LICENSE-2.0
-// 
-// Unless required by applicable law or agreed to in writing, software
-// distributed under the License is distributed on an "AS IS" BASIS,
-// WITHOUT WARRANTIES OR CONDITIONS OF ANY KIND, either express or implied.
-// See the License for the specific language governing permissions and
-// limitations under the License.
-
-namespace Castle.MicroKernel.Registration
-{
-	using System;
-	using System.Collections;
-	using System.Collections.Generic;
-	using System.ComponentModel;
-	using System.Linq;
-
-	using Castle.Core;
-	using Castle.Core.Configuration;
-	using Castle.Core.Internal;
-	using Castle.DynamicProxy;
-	using Castle.MicroKernel;
-	using Castle.MicroKernel.ComponentActivator;
-	using Castle.MicroKernel.Context;
-	using Castle.MicroKernel.LifecycleConcerns;
-	using Castle.MicroKernel.Proxy;
-	using Castle.MicroKernel.Registration.Interceptor;
-	using Castle.MicroKernel.Registration.Lifestyle;
-	using Castle.MicroKernel.Registration.Proxy;
-
-	/// <summary>
-	///   Registration for a single type as a component with the kernel.
-	///   <para />
-	///   You can create a new registration with the <see cref = "Component" /> factory.
-	/// </summary>
-	/// <typeparam name = "TService">The service type</typeparam>
-	public class ComponentRegistration<TService> : IRegistration
-	{
-		private readonly List<ComponentDescriptor<TService>> descriptors = new List<ComponentDescriptor<TService>>();
-		private readonly List<Type> potentialServices = new List<Type>();
-
-		private ComponentModel componentModel;
-		private Type implementation;
-		private ComponentName name;
-		private bool overwrite;
-		private bool registered;
-		private bool registerNewServicesOnly;
-
-		public ComponentRegistration() : this(typeof(TService))
-		{
-		}
-
-		/// <summary>
-		///   Initializes a new instance of the <see cref = "ComponentRegistration{S}" /> class.
-		/// </summary>
-		public ComponentRegistration(params Type[] services)
-		{
-			Forward(services);
-		}
-
-		/// <summary>
-		///   Initializes a new instance of the <see cref = "ComponentRegistration{S}" /> class
-		///   with an existing <see cref = "ComponentModel" />.
-		/// </summary>
-		protected ComponentRegistration(ComponentModel componentModel)
-			: this()
-		{
-			if (componentModel == null)
-			{
-				throw new ArgumentNullException("componentModel");
-			}
-
-			this.componentModel = componentModel;
-			name = componentModel.ComponentName;
-			potentialServices.AddRange(componentModel.Services);
-			implementation = componentModel.Implementation;
-		}
-
-		/// <summary>
-		///   The concrete type that implements the service.
-		///   <para />
-		///   To set the implementation, use <see cref = "ImplementedBy" />.
-		/// </summary>
-		/// <value>The implementation of the service.</value>
-		public Type Implementation
-		{
-			get { return implementation; }
-		}
-
-		/// <summary>
-		///   Set the lifestyle of this component.
-		///   For example singleton and transient (also known as 'factory').
-		/// </summary>
-		/// <value>The with lifestyle.</value>
-		public LifestyleGroup<TService> LifeStyle
-		{
-			get { return new LifestyleGroup<TService>(this); }
-		}
-
-		/// <summary>
-		///   The name of the component. Will become the key for the component in the kernel.
-		///   <para />
-		///   To set the name, use <see cref = "Named" />.
-		///   <para />
-		///   If not set, the <see cref = "Type.FullName" /> of the <see cref = "Implementation" />
-		///   will be used as the key to register the component.
-		/// </summary>
-		/// <value>The name.</value>
-		public String Name
-		{
-			get
-			{
-				if (name == null)
-				{
-					return null;
-				}
-				return name.Name;
-			}
-		}
-
-		/// <summary>
-		///   Set proxy for this component.
-		/// </summary>
-		/// <value>The proxy.</value>
-		public ProxyGroup<TService> Proxy
-		{
-			get { return new ProxyGroup<TService>(this); }
-		}
-
-		internal bool IsOverWrite
-		{
-			get { return overwrite; }
-		}
-
-		protected internal IList<Type> Services
-		{
-			get { return potentialServices; }
-<<<<<<< HEAD
-=======
-		}
-
-		protected internal int ServicesCount
-		{
-			get { return potentialServices.Count; }
->>>>>>> 15277497
-		}
-
-		/// <summary>
-		///   Marks the components with one or more actors.
-		/// </summary>
-		/// <param name = "actors">The component actors.</param>
-		/// <returns></returns>
-		public ComponentRegistration<TService> ActAs(params object[] actors)
-		{
-			foreach (var actor in actors)
-			{
-				if (actor != null)
-				{
-					DependsOn(Property.ForKey(Guid.NewGuid().ToString()).Eq(actor));
-				}
-			}
-			return this;
-		}
-
-		/// <summary>
-		///   Set a custom <see cref = "IComponentActivator" /> which creates and destroys the component.
-		/// </summary>
-		/// <returns></returns>
-		public ComponentRegistration<TService> Activator<A>() where A : IComponentActivator
-		{
-			return AddAttributeDescriptor("componentActivatorType", typeof(A).AssemblyQualifiedName);
-		}
-
-		/// <summary>
-		///   Adds the attribute descriptor.
-		/// </summary>
-		/// <param name = "key">The key.</param>
-		/// <param name = "value">The value.</param>
-		/// <returns></returns>
-		public ComponentRegistration<TService> AddAttributeDescriptor(string key, string value)
-		{
-			AddDescriptor(new AttributeDescriptor<TService>(key, value));
-			return this;
-		}
-
-		/// <summary>
-		///   Adds the descriptor.
-		/// </summary>
-		/// <param name = "descriptor">The descriptor.</param>
-		/// <returns></returns>
-		public ComponentRegistration<TService> AddDescriptor(ComponentDescriptor<TService> descriptor)
-		{
-			descriptor.Registration = this;
-			descriptors.Add(descriptor);
-			return this;
-		}
-
-		/// <summary>
-		///   Creates an attribute descriptor.
-		/// </summary>
-		/// <param name = "key">The attribute key.</param>
-		/// <returns></returns>
-		public AttributeKeyDescriptor<TService> Attribute(string key)
-		{
-			return new AttributeKeyDescriptor<TService>(this, key);
-		}
-
-		/// <summary>
-		///   Apply more complex configuration to this component registration.
-		/// </summary>
-		/// <param name = "configNodes">The config nodes.</param>
-		/// <returns></returns>
-		public ComponentRegistration<TService> Configuration(params Node[] configNodes)
-		{
-			return AddDescriptor(new ConfigurationDescriptor<TService>(configNodes));
-		}
-
-		/// <summary>
-		///   Apply more complex configuration to this component registration.
-		/// </summary>
-		/// <param name = "configuration">The configuration <see cref = "MutableConfiguration" />.</param>
-		/// <returns></returns>
-		public ComponentRegistration<TService> Configuration(IConfiguration configuration)
-		{
-			return AddDescriptor(new ConfigurationDescriptor<TService>(configuration));
-		}
-
-		public ComponentRegistration<TService> OnlyNewServices()
-		{
-			if (componentModel != null)
-			{
-				throw new InvalidOperationException(
-					string.Format("This operation is not allowed for registration built for pre-existing {0}.", typeof(ComponentModel)));
-			}
-
-			registerNewServicesOnly = true;
-			return this;
-		}
-
-#if !SILVERLIGHT
-		/// <summary>
-		///   Obsolete, use <see cref = "DependsOn(Property[])" /> instead.
-		/// </summary>
-		/// <param name = "dependencies">The dependencies.</param>
-		/// <returns></returns>
-		[Obsolete("Obsolete, use DependsOn(Property[]) instead.", true)]
-		[EditorBrowsable(EditorBrowsableState.Advanced)]
-		public ComponentRegistration<TService> CustomDependencies(params Property[] dependencies)
-		{
-			return DependsOn(dependencies);
-		}
-
-		/// <summary>
-		///   Obsolete, use <see cref = "DependsOn(IDictionary)" /> instead.
-		/// </summary>
-		/// <param name = "dependencies">The dependencies.</param>
-		/// <returns></returns>
-		[Obsolete("Obsolete, use DependsOn(IDictionary) instead.", true)]
-		[EditorBrowsable(EditorBrowsableState.Advanced)]
-		public ComponentRegistration<TService> CustomDependencies(IDictionary dependencies)
-		{
-			return DependsOn(dependencies);
-		}
-
-		/// <summary>
-		///   Obsolete, use <see cref = "DependsOn(object)" /> instead.
-		/// </summary>
-		/// <param name = "dependencies">The dependencies.</param>
-		/// <returns></returns>
-		[Obsolete("Obsolete, use DependsOn(object) instead.", true)]
-		[EditorBrowsable(EditorBrowsableState.Advanced)]
-		public ComponentRegistration<TService> CustomDependencies(object dependencies)
-		{
-			return DependsOn(dependencies);
-		}
-#endif
-
-		/// <summary>
-		///   Specify custom dependencies using <see cref = "Property.ForKey(string)" /> or <see cref = "Property.ForKey(System.Type)" />.
-		///   <para />
-		///   You can pass <see cref = "ServiceOverride" />s to specify the components
-		///   this component should be resolved with.
-		/// </summary>
-		/// <param name = "dependencies">The dependencies.</param>
-		/// <returns></returns>
-		public ComponentRegistration<TService> DependsOn(params Property[] dependencies)
-		{
-			if (dependencies == null || dependencies.Length == 0)
-			{
-				return this;
-			}
-
-			var serviceOverrides = dependencies.OfType<ServiceOverride>().ToArray();
-			if (serviceOverrides.Length > 0)
-			{
-				AddDescriptor(new ServiceOverrideDescriptor<TService>(serviceOverrides));
-				dependencies = dependencies.Except(serviceOverrides).ToArray();
-			}
-			return AddDescriptor(new CustomDependencyDescriptor<TService>(dependencies));
-		}
-
-		/// <summary>
-		///   Uses a dictionary of key/value pairs, to specify custom dependencies.
-		///   <para />
-		///   Use <see cref = "ServiceOverrides(IDictionary)" /> to specify the components
-		///   this component should be resolved with.
-		/// </summary>
-		/// <param name = "dependencies">The dependencies.</param>
-		/// <returns></returns>
-		public ComponentRegistration<TService> DependsOn(IDictionary dependencies)
-		{
-			return AddDescriptor(new CustomDependencyDescriptor<TService>(dependencies));
-		}
-
-		/// <summary>
-		///   Uses an (anonymous) object as a dictionary, to specify custom dependencies.
-		///   <para />
-		///   Use <see cref = "ServiceOverrides(object)" /> to specify the components
-		///   this component should be resolved with.
-		/// </summary>
-		/// <param name = "anonymous">The dependencies.</param>
-		/// <returns></returns>
-		public ComponentRegistration<TService> DependsOn(object anonymous)
-		{
-			return AddDescriptor(new CustomDependencyDescriptor<TService>(anonymous));
-		}
-
-		/// <summary>
-		///   Allows custom dependencies to by defined dyncamically.
-		/// </summary>
-		/// <param name = "resolve">The delegate used for providing dynamic parameters.</param>
-		/// <returns></returns>
-		public ComponentRegistration<TService> DynamicParameters(DynamicParametersDelegate resolve)
-		{
-			return DynamicParameters((k, c, d) =>
-			{
-				resolve(k, d);
-				return null;
-			});
-		}
-
-		/// <summary>
-		///   Allows custom dependencies to by defined dynamically with releasing capability.
-		/// </summary>
-		/// <param name = "resolve">The delegate used for providing dynamic parameters.</param>
-		/// <returns></returns>
-		public ComponentRegistration<TService> DynamicParameters(DynamicParametersResolveDelegate resolve)
-		{
-			return DynamicParameters((k, c, d) => resolve(k, d));
-		}
-
-		/// <summary>
-		///   Allows custom dependencies to by defined dynamically with releasing capability.
-		/// </summary>
-		/// <param name = "resolve">The delegate used for providing dynamic parameters.</param>
-		/// <returns></returns>
-		/// <remarks>
-		///   Use <see cref = "CreationContext" /> when resolving components from <see cref = "IKernel" /> in order to detect cycles.
-		/// </remarks>
-		public ComponentRegistration<TService> DynamicParameters(DynamicParametersWithContextResolveDelegate resolve)
-		{
-			AddDescriptor(new DynamicParametersDescriptor<TService>(resolve));
-			return this;
-		}
-
-		/// <summary>
-		///   Sets <see cref = "ComponentModel.ExtendedProperties" /> for this component.
-		/// </summary>
-		/// <param name = "properties">The extended properties.</param>
-		/// <returns></returns>
-		public ComponentRegistration<TService> ExtendedProperties(params Property[] properties)
-		{
-			return AddDescriptor(new ExtendedPropertiesDescriptor<TService>(properties));
-		}
-
-		/// <summary>
-		///   Sets <see cref = "ComponentModel.ExtendedProperties" /> for this component.
-		/// </summary>
-		/// <param name = "anonymous">The extendend properties as key/value pairs.</param>
-		/// <returns></returns>
-		public ComponentRegistration<TService> ExtendedProperties(object anonymous)
-		{
-			return AddDescriptor(new ExtendedPropertiesDescriptor<TService>(anonymous));
-		}
-
-		/// <summary>
-		///   Registers the service types on behalf of this component.
-		/// </summary>
-		/// <param name = "types">The types to forward.</param>
-		/// <returns></returns>
-		public ComponentRegistration<TService> Forward(params Type[] types)
-		{
-			return Forward((IEnumerable<Type>)types);
-		}
-
-		/// <summary>
-		///   Registers the service types on behalf of this component.
-		/// </summary>
-		/// <typeparam name = "TSecondService">The forwarded type.</typeparam>
-		/// <returns>The component registration.</returns>
-		public ComponentRegistration<TService> Forward<TSecondService>()
-		{
-			return Forward(new[] { typeof(TSecondService) });
-		}
-
-		/// <summary>
-		///   Registers the service types on behalf of this component.
-		/// </summary>
-		/// <typeparam name = "TSecondService">The first forwarded type.</typeparam>
-		/// <typeparam name = "TThirdService">The second forwarded type.</typeparam>
-		/// <returns>The component registration.</returns>
-		public ComponentRegistration<TService> Forward<TSecondService, TThirdService>()
-		{
-			return Forward(new[] { typeof(TSecondService), typeof(TThirdService) });
-		}
-
-		/// <summary>
-		///   Registers the service types on behalf of this component.
-		/// </summary>
-		/// <typeparam name = "TSecondService">The first forwarded type.</typeparam>
-		/// <typeparam name = "TThirdService">The second forwarded type.</typeparam>
-		/// <typeparam name = "TFourthService">The third forwarded type.</typeparam>
-		/// <returns>The component registration.</returns>
-		public ComponentRegistration<TService> Forward<TSecondService, TThirdService, TFourthService>()
-		{
-			return Forward(new[] { typeof(TSecondService), typeof(TThirdService), typeof(TFourthService) });
-		}
-
-		/// <summary>
-		///   Registers the service types on behalf of this component.
-		/// </summary>
-		/// <typeparam name = "TSecondService">The first forwarded type.</typeparam>
-		/// <typeparam name = "TThirdService">The second forwarded type.</typeparam>
-		/// <typeparam name = "TFourthService">The third forwarded type.</typeparam>
-		/// <typeparam name = "TFifthService">The fourth forwarded type.</typeparam>
-		/// <returns>The component registration.</returns>
-		public ComponentRegistration<TService> Forward<TSecondService, TThirdService, TFourthService, TFifthService>()
-		{
-			return Forward(new[] { typeof(TSecondService), typeof(TThirdService), typeof(TFourthService), typeof(TFifthService) });
-		}
-
-		/// <summary>
-		///   Registers the service types on behalf of this component.
-		/// </summary>
-		/// <param name = "types">The types to forward.</param>
-		/// <returns></returns>
-		public ComponentRegistration<TService> Forward(IEnumerable<Type> types)
-		{
-			foreach (var type in types)
-			{
-				ComponentServicesUtil.AddService(potentialServices, type);
-			}
-			return this;
-		}
-
-		/// <summary>
-		///   Sets the concrete type that implements the service to <typeparamref name = "TImpl" />.
-		///   <para />
-		///   If not set, the class service type or first registered interface will be used as the implementation for this component.
-		/// </summary>
-		/// <typeparam name = "TImpl">The type that is the implementation for the service.</typeparam>
-		/// <returns></returns>
-		public ComponentRegistration<TService> ImplementedBy<TImpl>() where TImpl : TService
-		{
-			return ImplementedBy(typeof(TImpl));
-		}
-
-		/// <summary>
-		///   Sets the concrete type that implements the service to <paramref name = "type" />.
-		///   <para />
-		///   If not set, the class service type or first registered interface will be used as the implementation for this component.
-		/// </summary>
-		/// <param name = "type">The type that is the implementation for the service.</param>
-		/// <returns></returns>
-		public ComponentRegistration<TService> ImplementedBy(Type type)
-		{
-			if (implementation != null && implementation != typeof(LateBoundComponent))
-			{
-				var message = String.Format("This component has already been assigned implementation {0}",
-				                            implementation.FullName);
-				throw new ComponentRegistrationException(message);
-			}
-
-			implementation = type;
-			return this;
-		}
-
-		/// <summary>
-		///   Assigns an existing instance as the component for this registration.
-		/// </summary>
-		/// <param name = "instance">The component instance.</param>
-		/// <returns></returns>
-		public ComponentRegistration<TService> Instance(TService instance)
-		{
-			if (instance == null)
-			{
-				throw new ArgumentNullException("instance");
-			}
-			return ImplementedBy(instance.GetType())
-				.Activator<ExternalInstanceActivator>()
-				.ExtendedProperties(Property.ForKey("instance").Eq(instance));
-		}
-
-		/// <summary>
-		///   Set the interceptors for this component.
-		/// </summary>
-		/// <param name = "interceptors">The interceptors.</param>
-		/// <returns></returns>
-		public InterceptorGroup<TService> Interceptors(params InterceptorReference[] interceptors)
-		{
-			return new InterceptorGroup<TService>(this, interceptors);
-		}
-
-		/// <summary>
-		///   Set the interceptors for this component.
-		/// </summary>
-		/// <param name = "interceptors">The interceptors.</param>
-		/// <returns></returns>
-		public ComponentRegistration<TService> Interceptors(params Type[] interceptors)
-		{
-#if SILVERLIGHT
-			var references = interceptors.Select(t => new InterceptorReference(t)).ToArray();
-#else
-			var references = Array.ConvertAll(interceptors, t => new InterceptorReference(t));
-#endif
-			return AddDescriptor(new InterceptorDescriptor<TService>(references));
-		}
-
-		/// <summary>
-		///   Set the interceptor for this component.
-		/// </summary>
-		/// <returns></returns>
-		public ComponentRegistration<TService> Interceptors<TInterceptor>() where TInterceptor : IInterceptor
-		{
-			return AddDescriptor(new InterceptorDescriptor<TService>(new[] { new InterceptorReference(typeof(TInterceptor)) }));
-		}
-
-		/// <summary>
-		///   Set the interceptor for this component.
-		/// </summary>
-		/// <returns></returns>
-		public ComponentRegistration<TService> Interceptors<TInterceptor1, TInterceptor2>()
-			where TInterceptor1 : IInterceptor
-			where TInterceptor2 : IInterceptor
-		{
-			return Interceptors<TInterceptor1>().Interceptors<TInterceptor2>();
-		}
-
-		/// <summary>
-		///   Set the interceptor for this component.
-		/// </summary>
-		/// <returns></returns>
-		public ComponentRegistration<TService> Interceptors(params string[] keys)
-		{
-#if SILVERLIGHT
-			var interceptors = keys.Select(InterceptorReference.ForKey).ToArray();
-#else
-			var interceptors = Array.ConvertAll(keys, InterceptorReference.ForKey);
-#endif
-			return AddDescriptor(new InterceptorDescriptor<TService>(interceptors));
-		}
-
-		/// <summary>
-		///   Set a name of this registration. This is required if you have multiple components for a given service and want to be able to resolve some specific ones. Then you'd provide the name so that Windsor knows which one of the bunch you know. Otherwise don't bother setting the name.
-		///   <para />
-		///   If not set, the <see cref = "Type.FullName" /> of the <see cref = "Implementation" />
-		///   will be used as the key to register the component.
-		/// </summary>
-		/// <param name = "name">The name of this registration.</param>
-		/// <returns></returns>
-		/// <remarks>
-		///   Names have to be globally unique in the scope of the container.
-		/// </remarks>
-		public ComponentRegistration<TService> Named(String name)
-		{
-			if (this.name != null)
-			{
-				var message = String.Format("This component has already been assigned name '{0}'", this.name.Name);
-				throw new ComponentRegistrationException(message);
-			}
-
-			this.name = new ComponentName(name, true);
-			return this;
-		}
-
-		/// <summary>
-		///   This method as opposed to <see cref = "Named" /> should be used by tools like facilities when the name is not provided by the user, but autogenerated and user has no interest in seing this name, for example in diagnostics reports.
-		///   Set a name of this registration. This is required if you have multiple components for a given service and want to be able to resolve some specific ones. Then you'd provide the name so that Windsor knows which one of the bunch you know. Otherwise don't bother setting the name.
-		///   <para />
-		///   If not set, the <see cref = "Type.FullName" /> of the <see cref = "Implementation" />
-		///   will be used as the key to register the component.
-		/// </summary>
-		/// <param name = "name">The name of this registration.</param>
-		/// <returns></returns>
-		/// <remarks>
-		///   Names have to be globally unique in the scope of the container.
-		/// </remarks>
-		public ComponentRegistration<TService> NamedAutomatically(String name)
-		{
-			if (this.name != null)
-			{
-				var message = String.Format("This component has already been assigned name '{0}'", this.name);
-				throw new ComponentRegistrationException(message);
-			}
-
-			this.name = new ComponentName(name, false);
-			return this;
-		}
-
-		/// <summary>
-		///   Stores a set of <see cref = "OnCreateActionDelegate{T}" /> which will be invoked when the component
-		///   is created and before it's returned from the container.
-		/// </summary>
-		/// <param name = "actions">A set of actions to be executed right after the component is created and before it's returned from the container.</param>
-		public ComponentRegistration<TService> OnCreate(params OnCreateActionDelegate<TService>[] actions)
-		{
-			AddDescriptor(new OnCreateComponentDescriptor<TService>(actions));
-			return this;
-		}
-
-		/// <summary>
-		///   With the overwrite.
-		/// </summary>
-		/// <returns></returns>
-		public ComponentRegistration<TService> OverWrite()
-		{
-			overwrite = true;
-			return this;
-		}
-
-		/// <summary>
-		///   Set configuration parameters with string or <see cref = "IConfiguration" /> values.
-		/// </summary>
-		/// <param name = "parameters">The parameters.</param>
-		/// <returns></returns>
-		public ComponentRegistration<TService> Parameters(params Parameter[] parameters)
-		{
-			return AddDescriptor(new ParametersDescriptor<TService>(parameters));
-		}
-
-		/// <summary>
-		///   Sets the interceptor selector for this component.
-		/// </summary>
-		/// <param name = "selector"></param>
-		/// <returns></returns>
-		public ComponentRegistration<TService> SelectInterceptorsWith(IInterceptorSelector selector)
-		{
-			return SelectInterceptorsWith(s => s.Instance(selector));
-		}
-
-		/// <summary>
-		///   Sets the interceptor selector for this component.
-		/// </summary>
-		/// <param name = "selector"></param>
-		/// <returns></returns>
-		public ComponentRegistration<TService> SelectInterceptorsWith(Action<ItemRegistration<IInterceptorSelector>> selector)
-		{
-			var registration = new ItemRegistration<IInterceptorSelector>();
-			selector.Invoke(registration);
-			return AddDescriptor(new InterceptorSelectorDescriptor<TService>(registration.Item));
-		}
-
-		/// <summary>
-		///   Override (some of) the services that this component needs.
-		///   Use <see cref = "ServiceOverride.ForKey(string)" /> to create an override.
-		///   <para />
-		///   Each key represents the service dependency of this component, for example the name of a constructor argument or a property.
-		///   The corresponding value is the key of an other component registered to the kernel, and is used to resolve the dependency.
-		///   <para />
-		///   To specify dependencies which are not services, use <see cref = "DependsOn(Property[])" />
-		/// </summary>
-		/// <param name = "overrides">The service overrides.</param>
-		/// <returns></returns>
-		public ComponentRegistration<TService> ServiceOverrides(params ServiceOverride[] overrides)
-		{
-			return AddDescriptor(new ServiceOverrideDescriptor<TService>(overrides));
-		}
-
-		/// <summary>
-		///   Override (some of) the services that this component needs, using a dictionary.
-		///   <para />
-		///   Each key represents the service dependency of this component, for example the name of a constructor argument or a property.
-		///   The corresponding value is the key of an other component registered to the kernel, and is used to resolve the dependency.
-		///   <para />
-		///   To specify dependencies which are not services, use <see cref = "DependsOn(IDictionary)" />
-		/// </summary>
-		/// <param name = "overrides">The service overrides.</param>
-		/// <returns></returns>
-		public ComponentRegistration<TService> ServiceOverrides(IDictionary overrides)
-		{
-			return AddDescriptor(new ServiceOverrideDescriptor<TService>(overrides));
-		}
-
-		/// <summary>
-		///   Override (some of) the services that this component needs, using an (anonymous) object as a dictionary.
-		///   <para />
-		///   Each key represents the service dependency of this component, for example the name of a constructor argument or a property.
-		///   The corresponding value is the key of an other component registered to the kernel, and is used to resolve the dependency.
-		///   <para />
-		///   To specify dependencies which are not services, use <see cref = "DependsOn(object)" />
-		/// </summary>
-		/// <param name = "anonymous">The service overrides.</param>
-		/// <returns></returns>
-		public ComponentRegistration<TService> ServiceOverrides(object anonymous)
-		{
-			return AddDescriptor(new ServiceOverrideDescriptor<TService>(anonymous));
-		}
-
-		/// <summary>
-		///   Uses a factory to instantiate the component
-		/// </summary>
-		/// <typeparam name = "U">Factory type. This factory has to be registered in the kernel.</typeparam>
-		/// <typeparam name = "V">Implementation type.</typeparam>
-		/// <param name = "factory">Factory invocation</param>
-		/// <returns></returns>
-		public ComponentRegistration<TService> UsingFactory<U, V>(Converter<U, V> factory) where V : TService
-		{
-			return UsingFactoryMethod(kernel => factory.Invoke(kernel.Resolve<U>()));
-		}
-
-		/// <summary>
-		///   Uses a factory method to instantiate the component.
-		/// </summary>
-		/// <typeparam name = "TImpl">Implementation type</typeparam>
-		/// <param name = "factoryMethod">Factory method</param>
-		/// <returns></returns>
-		public ComponentRegistration<TService> UsingFactoryMethod<TImpl>(Func<TImpl> factoryMethod) where TImpl : TService
-		{
-			return UsingFactoryMethod((k, m, c) => factoryMethod());
-		}
-
-		/// <summary>
-		///   Uses a factory method to instantiate the component.
-		/// </summary>
-		/// <typeparam name = "TImpl">Implementation type</typeparam>
-		/// <param name = "factoryMethod">Factory method</param>
-		/// <returns></returns>
-		public ComponentRegistration<TService> UsingFactoryMethod<TImpl>(Converter<IKernel, TImpl> factoryMethod) where TImpl : TService
-		{
-			return UsingFactoryMethod((k, m, c) => factoryMethod(k));
-		}
-
-		/// <summary>
-		///   Uses a factory method to instantiate the component.
-		/// </summary>
-		/// <typeparam name = "TImpl">Implementation type</typeparam>
-		/// <param name = "factoryMethod">Factory method</param>
-		/// <returns></returns>
-		public ComponentRegistration<TService> UsingFactoryMethod<TImpl>(Func<IKernel, ComponentModel, CreationContext, TImpl> factoryMethod)
-			where TImpl : TService
-		{
-			Activator<FactoryMethodActivator<TImpl>>()
-				.ExtendedProperties(Property.ForKey("factoryMethodDelegate").Eq(factoryMethod));
-
-			if (implementation == null && (potentialServices.First().IsClass == false || potentialServices.First().IsSealed == false))
-			{
-				implementation = typeof(LateBoundComponent);
-			}
-			return this;
-		}
-
-		/// <summary>
-		///   Uses a factory method to instantiate the component.
-		/// </summary>
-		/// <typeparam name = "TImpl">Implementation type</typeparam>
-		/// <param name = "factoryMethod">Factory method</param>
-		/// <returns></returns>
-		public ComponentRegistration<TService> UsingFactoryMethod<TImpl>(Func<IKernel, CreationContext, TImpl> factoryMethod) where TImpl : TService
-		{
-			return UsingFactoryMethod((k, m, c) => factoryMethod(k, c));
-		}
-
-		internal void AddParameter(IKernel kernel, ComponentModel model, String key, String value)
-		{
-			var parameters = EnsureParametersConfiguration(kernel);
-			var parameter = new MutableConfiguration(key, value);
-			parameters.Children.Add(parameter);
-			model.Parameters.Add(key, value);
-		}
-
-		internal void AddParameter(IKernel kernel, ComponentModel model, String key, IConfiguration value)
-		{
-			var parameters = EnsureParametersConfiguration(kernel);
-			var parameter = new MutableConfiguration(key);
-			parameter.Children.Add(value);
-			parameters.Children.Add(parameter);
-			model.Parameters.Add(key, value);
-		}
-
-		private IConfiguration EnsureComponentConfiguration(IKernel kernel)
-		{
-			var configuration = kernel.ConfigurationStore.GetComponentConfiguration(Name);
-			if (configuration == null)
-			{
-				configuration = new MutableConfiguration("component");
-				kernel.ConfigurationStore.AddComponentConfiguration(Name, configuration);
-			}
-			return configuration;
-		}
-
-		private IConfiguration EnsureParametersConfiguration(IKernel kernel)
-		{
-			var configuration = EnsureComponentConfiguration(kernel);
-			var parameters = configuration.Children["parameters"];
-			if (parameters == null)
-			{
-				parameters = new MutableConfiguration("parameters");
-				configuration.Children.Add(parameters);
-			}
-			return parameters;
-		}
-
-		private IKernelInternal GetInternalKernel(IKernel kernel)
-		{
-			var internalKernel = kernel as IKernelInternal;
-			if (internalKernel == null)
-			{
-				throw new ArgumentException(
-					string.Format("The kernel does not implement {0}.", typeof(IKernelInternal)), "kernel");
-			}
-			return internalKernel;
-		}
-
-		private void InitializeDefaults()
-		{
-			if (implementation == null)
-			{
-				implementation = DefaultService();
-			}
-
-			if (string.IsNullOrEmpty(Name))
-			{
-				if (implementation == typeof(LateBoundComponent))
-				{
-					name = new ComponentName("Late bound " + DefaultService().FullName, false);
-				}
-				else
-				{
-					name = new ComponentName(implementation.FullName, false);
-				}
-			}
-		}
-
-		private Type DefaultService()
-		{
-			return potentialServices.First();
-		}
-
-		/// <summary>
-		///   Registers this component with the <see cref = "IKernel" />.
-		/// </summary>
-		/// <param name = "kernel">The kernel.</param>
-		void IRegistration.Register(IKernel kernel)
-		{
-			if (registered)
-			{
-				return;
-			}
-			registered = true;
-
-			var services = FilterServices(kernel);
-			if (services.Length == 0)
-			{
-				return;
-			}
-			InitializeDefaults();
-
-			var configuration = EnsureComponentConfiguration(kernel);
-
-			foreach (var descriptor in descriptors)
-			{
-				descriptor.ApplyToConfiguration(kernel, configuration);
-			}
-
-			if (componentModel == null)
-			{
-				componentModel = kernel.ComponentModelBuilder.BuildModel(name, services, implementation, null);
-			}
-
-			foreach (var descriptor in descriptors)
-			{
-				descriptor.ApplyToModel(kernel, componentModel);
-			}
-
-			if (componentModel.Implementation.IsInterface && componentModel.HasInterceptors)
-			{
-				var options = ProxyUtil.ObtainProxyOptions(componentModel, true);
-				options.OmitTarget = true;
-			}
-
-			var internalKernel = GetInternalKernel(kernel);
-			internalKernel.AddCustomComponent(componentModel);
-		}
-
-		private Type[] FilterServices(IKernel kernel)
-		{
-<<<<<<< HEAD
-			var services = new List<Type>(potentialServices.Count);
-			services.AddRange(potentialServices);
-
-=======
-			var services = new List<Type>(potentialServices);
->>>>>>> 15277497
-			if (registerNewServicesOnly)
-			{
-#if SILVERLIGHT
-				services.ToArray().Where(kernel.HasComponent).ForEach(t => services.Remove(t));
-#else
-				services.RemoveAll(kernel.HasComponent);
-#endif
-			}
-			return services.ToArray();
-		}
-	}
+﻿// Copyright 2004-2011 Castle Project - http://www.castleproject.org/
+// 
+// Licensed under the Apache License, Version 2.0 (the "License");
+// you may not use this file except in compliance with the License.
+// You may obtain a copy of the License at
+// 
+//     http://www.apache.org/licenses/LICENSE-2.0
+// 
+// Unless required by applicable law or agreed to in writing, software
+// distributed under the License is distributed on an "AS IS" BASIS,
+// WITHOUT WARRANTIES OR CONDITIONS OF ANY KIND, either express or implied.
+// See the License for the specific language governing permissions and
+// limitations under the License.
+
+namespace Castle.MicroKernel.Registration
+{
+	using System;
+	using System.Collections;
+	using System.Collections.Generic;
+	using System.ComponentModel;
+	using System.Linq;
+
+	using Castle.Core;
+	using Castle.Core.Configuration;
+	using Castle.Core.Internal;
+	using Castle.DynamicProxy;
+	using Castle.MicroKernel;
+	using Castle.MicroKernel.ComponentActivator;
+	using Castle.MicroKernel.Context;
+	using Castle.MicroKernel.LifecycleConcerns;
+	using Castle.MicroKernel.Proxy;
+	using Castle.MicroKernel.Registration.Interceptor;
+	using Castle.MicroKernel.Registration.Lifestyle;
+	using Castle.MicroKernel.Registration.Proxy;
+
+	/// <summary>
+	///   Registration for a single type as a component with the kernel.
+	///   <para />
+	///   You can create a new registration with the <see cref = "Component" /> factory.
+	/// </summary>
+	/// <typeparam name = "TService">The service type</typeparam>
+	public class ComponentRegistration<TService> : IRegistration
+	{
+		private readonly List<ComponentDescriptor<TService>> descriptors = new List<ComponentDescriptor<TService>>();
+		private readonly List<Type> potentialServices = new List<Type>();
+
+		private ComponentModel componentModel;
+		private Type implementation;
+		private ComponentName name;
+		private bool overwrite;
+		private bool registered;
+		private bool registerNewServicesOnly;
+
+		public ComponentRegistration() : this(typeof(TService))
+		{
+		}
+
+		/// <summary>
+		///   Initializes a new instance of the <see cref = "ComponentRegistration{S}" /> class.
+		/// </summary>
+		public ComponentRegistration(params Type[] services)
+		{
+			Forward(services);
+		}
+
+		/// <summary>
+		///   Initializes a new instance of the <see cref = "ComponentRegistration{S}" /> class
+		///   with an existing <see cref = "ComponentModel" />.
+		/// </summary>
+		protected ComponentRegistration(ComponentModel componentModel)
+			: this()
+		{
+			if (componentModel == null)
+			{
+				throw new ArgumentNullException("componentModel");
+			}
+
+			this.componentModel = componentModel;
+			name = componentModel.ComponentName;
+			potentialServices.AddRange(componentModel.Services);
+			implementation = componentModel.Implementation;
+		}
+
+		/// <summary>
+		///   The concrete type that implements the service.
+		///   <para />
+		///   To set the implementation, use <see cref = "ImplementedBy" />.
+		/// </summary>
+		/// <value>The implementation of the service.</value>
+		public Type Implementation
+		{
+			get { return implementation; }
+		}
+
+		/// <summary>
+		///   Set the lifestyle of this component.
+		///   For example singleton and transient (also known as 'factory').
+		/// </summary>
+		/// <value>The with lifestyle.</value>
+		public LifestyleGroup<TService> LifeStyle
+		{
+			get { return new LifestyleGroup<TService>(this); }
+		}
+
+		/// <summary>
+		///   The name of the component. Will become the key for the component in the kernel.
+		///   <para />
+		///   To set the name, use <see cref = "Named" />.
+		///   <para />
+		///   If not set, the <see cref = "Type.FullName" /> of the <see cref = "Implementation" />
+		///   will be used as the key to register the component.
+		/// </summary>
+		/// <value>The name.</value>
+		public String Name
+		{
+			get
+			{
+				if (name == null)
+				{
+					return null;
+				}
+				return name.Name;
+			}
+		}
+
+		/// <summary>
+		///   Set proxy for this component.
+		/// </summary>
+		/// <value>The proxy.</value>
+		public ProxyGroup<TService> Proxy
+		{
+			get { return new ProxyGroup<TService>(this); }
+		}
+
+		internal bool IsOverWrite
+		{
+			get { return overwrite; }
+		}
+
+		protected internal IList<Type> Services
+		{
+			get { return potentialServices; }
+		}
+
+		protected internal int ServicesCount
+		{
+			get { return potentialServices.Count; }
+		}
+
+		/// <summary>
+		///   Marks the components with one or more actors.
+		/// </summary>
+		/// <param name = "actors">The component actors.</param>
+		/// <returns></returns>
+		public ComponentRegistration<TService> ActAs(params object[] actors)
+		{
+			foreach (var actor in actors)
+			{
+				if (actor != null)
+				{
+					DependsOn(Property.ForKey(Guid.NewGuid().ToString()).Eq(actor));
+				}
+			}
+			return this;
+		}
+
+		/// <summary>
+		///   Set a custom <see cref = "IComponentActivator" /> which creates and destroys the component.
+		/// </summary>
+		/// <returns></returns>
+		public ComponentRegistration<TService> Activator<A>() where A : IComponentActivator
+		{
+			return AddAttributeDescriptor("componentActivatorType", typeof(A).AssemblyQualifiedName);
+		}
+
+		/// <summary>
+		///   Adds the attribute descriptor.
+		/// </summary>
+		/// <param name = "key">The key.</param>
+		/// <param name = "value">The value.</param>
+		/// <returns></returns>
+		public ComponentRegistration<TService> AddAttributeDescriptor(string key, string value)
+		{
+			AddDescriptor(new AttributeDescriptor<TService>(key, value));
+			return this;
+		}
+
+		/// <summary>
+		///   Adds the descriptor.
+		/// </summary>
+		/// <param name = "descriptor">The descriptor.</param>
+		/// <returns></returns>
+		public ComponentRegistration<TService> AddDescriptor(ComponentDescriptor<TService> descriptor)
+		{
+			descriptor.Registration = this;
+			descriptors.Add(descriptor);
+			return this;
+		}
+
+		/// <summary>
+		///   Creates an attribute descriptor.
+		/// </summary>
+		/// <param name = "key">The attribute key.</param>
+		/// <returns></returns>
+		public AttributeKeyDescriptor<TService> Attribute(string key)
+		{
+			return new AttributeKeyDescriptor<TService>(this, key);
+		}
+
+		/// <summary>
+		///   Apply more complex configuration to this component registration.
+		/// </summary>
+		/// <param name = "configNodes">The config nodes.</param>
+		/// <returns></returns>
+		public ComponentRegistration<TService> Configuration(params Node[] configNodes)
+		{
+			return AddDescriptor(new ConfigurationDescriptor<TService>(configNodes));
+		}
+
+		/// <summary>
+		///   Apply more complex configuration to this component registration.
+		/// </summary>
+		/// <param name = "configuration">The configuration <see cref = "MutableConfiguration" />.</param>
+		/// <returns></returns>
+		public ComponentRegistration<TService> Configuration(IConfiguration configuration)
+		{
+			return AddDescriptor(new ConfigurationDescriptor<TService>(configuration));
+		}
+
+		public ComponentRegistration<TService> OnlyNewServices()
+		{
+			if (componentModel != null)
+			{
+				throw new InvalidOperationException(
+					string.Format("This operation is not allowed for registration built for pre-existing {0}.", typeof(ComponentModel)));
+			}
+
+			registerNewServicesOnly = true;
+			return this;
+		}
+
+#if !SILVERLIGHT
+		/// <summary>
+		///   Obsolete, use <see cref = "DependsOn(Property[])" /> instead.
+		/// </summary>
+		/// <param name = "dependencies">The dependencies.</param>
+		/// <returns></returns>
+		[Obsolete("Obsolete, use DependsOn(Property[]) instead.", true)]
+		[EditorBrowsable(EditorBrowsableState.Advanced)]
+		public ComponentRegistration<TService> CustomDependencies(params Property[] dependencies)
+		{
+			return DependsOn(dependencies);
+		}
+
+		/// <summary>
+		///   Obsolete, use <see cref = "DependsOn(IDictionary)" /> instead.
+		/// </summary>
+		/// <param name = "dependencies">The dependencies.</param>
+		/// <returns></returns>
+		[Obsolete("Obsolete, use DependsOn(IDictionary) instead.", true)]
+		[EditorBrowsable(EditorBrowsableState.Advanced)]
+		public ComponentRegistration<TService> CustomDependencies(IDictionary dependencies)
+		{
+			return DependsOn(dependencies);
+		}
+
+		/// <summary>
+		///   Obsolete, use <see cref = "DependsOn(object)" /> instead.
+		/// </summary>
+		/// <param name = "dependencies">The dependencies.</param>
+		/// <returns></returns>
+		[Obsolete("Obsolete, use DependsOn(object) instead.", true)]
+		[EditorBrowsable(EditorBrowsableState.Advanced)]
+		public ComponentRegistration<TService> CustomDependencies(object dependencies)
+		{
+			return DependsOn(dependencies);
+		}
+#endif
+
+		/// <summary>
+		///   Specify custom dependencies using <see cref = "Property.ForKey(string)" /> or <see cref = "Property.ForKey(System.Type)" />.
+		///   <para />
+		///   You can pass <see cref = "ServiceOverride" />s to specify the components
+		///   this component should be resolved with.
+		/// </summary>
+		/// <param name = "dependencies">The dependencies.</param>
+		/// <returns></returns>
+		public ComponentRegistration<TService> DependsOn(params Property[] dependencies)
+		{
+			if (dependencies == null || dependencies.Length == 0)
+			{
+				return this;
+			}
+
+			var serviceOverrides = dependencies.OfType<ServiceOverride>().ToArray();
+			if (serviceOverrides.Length > 0)
+			{
+				AddDescriptor(new ServiceOverrideDescriptor<TService>(serviceOverrides));
+				dependencies = dependencies.Except(serviceOverrides).ToArray();
+			}
+			return AddDescriptor(new CustomDependencyDescriptor<TService>(dependencies));
+		}
+
+		/// <summary>
+		///   Uses a dictionary of key/value pairs, to specify custom dependencies.
+		///   <para />
+		///   Use <see cref = "ServiceOverrides(IDictionary)" /> to specify the components
+		///   this component should be resolved with.
+		/// </summary>
+		/// <param name = "dependencies">The dependencies.</param>
+		/// <returns></returns>
+		public ComponentRegistration<TService> DependsOn(IDictionary dependencies)
+		{
+			return AddDescriptor(new CustomDependencyDescriptor<TService>(dependencies));
+		}
+
+		/// <summary>
+		///   Uses an (anonymous) object as a dictionary, to specify custom dependencies.
+		///   <para />
+		///   Use <see cref = "ServiceOverrides(object)" /> to specify the components
+		///   this component should be resolved with.
+		/// </summary>
+		/// <param name = "anonymous">The dependencies.</param>
+		/// <returns></returns>
+		public ComponentRegistration<TService> DependsOn(object anonymous)
+		{
+			return AddDescriptor(new CustomDependencyDescriptor<TService>(anonymous));
+		}
+
+		/// <summary>
+		///   Allows custom dependencies to by defined dyncamically.
+		/// </summary>
+		/// <param name = "resolve">The delegate used for providing dynamic parameters.</param>
+		/// <returns></returns>
+		public ComponentRegistration<TService> DynamicParameters(DynamicParametersDelegate resolve)
+		{
+			return DynamicParameters((k, c, d) =>
+			{
+				resolve(k, d);
+				return null;
+			});
+		}
+
+		/// <summary>
+		///   Allows custom dependencies to by defined dynamically with releasing capability.
+		/// </summary>
+		/// <param name = "resolve">The delegate used for providing dynamic parameters.</param>
+		/// <returns></returns>
+		public ComponentRegistration<TService> DynamicParameters(DynamicParametersResolveDelegate resolve)
+		{
+			return DynamicParameters((k, c, d) => resolve(k, d));
+		}
+
+		/// <summary>
+		///   Allows custom dependencies to by defined dynamically with releasing capability.
+		/// </summary>
+		/// <param name = "resolve">The delegate used for providing dynamic parameters.</param>
+		/// <returns></returns>
+		/// <remarks>
+		///   Use <see cref = "CreationContext" /> when resolving components from <see cref = "IKernel" /> in order to detect cycles.
+		/// </remarks>
+		public ComponentRegistration<TService> DynamicParameters(DynamicParametersWithContextResolveDelegate resolve)
+		{
+			AddDescriptor(new DynamicParametersDescriptor<TService>(resolve));
+			return this;
+		}
+
+		/// <summary>
+		///   Sets <see cref = "ComponentModel.ExtendedProperties" /> for this component.
+		/// </summary>
+		/// <param name = "properties">The extended properties.</param>
+		/// <returns></returns>
+		public ComponentRegistration<TService> ExtendedProperties(params Property[] properties)
+		{
+			return AddDescriptor(new ExtendedPropertiesDescriptor<TService>(properties));
+		}
+
+		/// <summary>
+		///   Sets <see cref = "ComponentModel.ExtendedProperties" /> for this component.
+		/// </summary>
+		/// <param name = "anonymous">The extendend properties as key/value pairs.</param>
+		/// <returns></returns>
+		public ComponentRegistration<TService> ExtendedProperties(object anonymous)
+		{
+			return AddDescriptor(new ExtendedPropertiesDescriptor<TService>(anonymous));
+		}
+
+		/// <summary>
+		///   Registers the service types on behalf of this component.
+		/// </summary>
+		/// <param name = "types">The types to forward.</param>
+		/// <returns></returns>
+		public ComponentRegistration<TService> Forward(params Type[] types)
+		{
+			return Forward((IEnumerable<Type>)types);
+		}
+
+		/// <summary>
+		///   Registers the service types on behalf of this component.
+		/// </summary>
+		/// <typeparam name = "TSecondService">The forwarded type.</typeparam>
+		/// <returns>The component registration.</returns>
+		public ComponentRegistration<TService> Forward<TSecondService>()
+		{
+			return Forward(new[] { typeof(TSecondService) });
+		}
+
+		/// <summary>
+		///   Registers the service types on behalf of this component.
+		/// </summary>
+		/// <typeparam name = "TSecondService">The first forwarded type.</typeparam>
+		/// <typeparam name = "TThirdService">The second forwarded type.</typeparam>
+		/// <returns>The component registration.</returns>
+		public ComponentRegistration<TService> Forward<TSecondService, TThirdService>()
+		{
+			return Forward(new[] { typeof(TSecondService), typeof(TThirdService) });
+		}
+
+		/// <summary>
+		///   Registers the service types on behalf of this component.
+		/// </summary>
+		/// <typeparam name = "TSecondService">The first forwarded type.</typeparam>
+		/// <typeparam name = "TThirdService">The second forwarded type.</typeparam>
+		/// <typeparam name = "TFourthService">The third forwarded type.</typeparam>
+		/// <returns>The component registration.</returns>
+		public ComponentRegistration<TService> Forward<TSecondService, TThirdService, TFourthService>()
+		{
+			return Forward(new[] { typeof(TSecondService), typeof(TThirdService), typeof(TFourthService) });
+		}
+
+		/// <summary>
+		///   Registers the service types on behalf of this component.
+		/// </summary>
+		/// <typeparam name = "TSecondService">The first forwarded type.</typeparam>
+		/// <typeparam name = "TThirdService">The second forwarded type.</typeparam>
+		/// <typeparam name = "TFourthService">The third forwarded type.</typeparam>
+		/// <typeparam name = "TFifthService">The fourth forwarded type.</typeparam>
+		/// <returns>The component registration.</returns>
+		public ComponentRegistration<TService> Forward<TSecondService, TThirdService, TFourthService, TFifthService>()
+		{
+			return Forward(new[] { typeof(TSecondService), typeof(TThirdService), typeof(TFourthService), typeof(TFifthService) });
+		}
+
+		/// <summary>
+		///   Registers the service types on behalf of this component.
+		/// </summary>
+		/// <param name = "types">The types to forward.</param>
+		/// <returns></returns>
+		public ComponentRegistration<TService> Forward(IEnumerable<Type> types)
+		{
+			foreach (var type in types)
+			{
+				ComponentServicesUtil.AddService(potentialServices, type);
+			}
+			return this;
+		}
+
+		/// <summary>
+		///   Sets the concrete type that implements the service to <typeparamref name = "TImpl" />.
+		///   <para />
+		///   If not set, the class service type or first registered interface will be used as the implementation for this component.
+		/// </summary>
+		/// <typeparam name = "TImpl">The type that is the implementation for the service.</typeparam>
+		/// <returns></returns>
+		public ComponentRegistration<TService> ImplementedBy<TImpl>() where TImpl : TService
+		{
+			return ImplementedBy(typeof(TImpl));
+		}
+
+		/// <summary>
+		///   Sets the concrete type that implements the service to <paramref name = "type" />.
+		///   <para />
+		///   If not set, the class service type or first registered interface will be used as the implementation for this component.
+		/// </summary>
+		/// <param name = "type">The type that is the implementation for the service.</param>
+		/// <returns></returns>
+		public ComponentRegistration<TService> ImplementedBy(Type type)
+		{
+			if (implementation != null && implementation != typeof(LateBoundComponent))
+			{
+				var message = String.Format("This component has already been assigned implementation {0}",
+				                            implementation.FullName);
+				throw new ComponentRegistrationException(message);
+			}
+
+			implementation = type;
+			return this;
+		}
+
+		/// <summary>
+		///   Assigns an existing instance as the component for this registration.
+		/// </summary>
+		/// <param name = "instance">The component instance.</param>
+		/// <returns></returns>
+		public ComponentRegistration<TService> Instance(TService instance)
+		{
+			if (instance == null)
+			{
+				throw new ArgumentNullException("instance");
+			}
+			return ImplementedBy(instance.GetType())
+				.Activator<ExternalInstanceActivator>()
+				.ExtendedProperties(Property.ForKey("instance").Eq(instance));
+		}
+
+		/// <summary>
+		///   Set the interceptors for this component.
+		/// </summary>
+		/// <param name = "interceptors">The interceptors.</param>
+		/// <returns></returns>
+		public InterceptorGroup<TService> Interceptors(params InterceptorReference[] interceptors)
+		{
+			return new InterceptorGroup<TService>(this, interceptors);
+		}
+
+		/// <summary>
+		///   Set the interceptors for this component.
+		/// </summary>
+		/// <param name = "interceptors">The interceptors.</param>
+		/// <returns></returns>
+		public ComponentRegistration<TService> Interceptors(params Type[] interceptors)
+		{
+#if SILVERLIGHT
+			var references = interceptors.Select(t => new InterceptorReference(t)).ToArray();
+#else
+			var references = Array.ConvertAll(interceptors, t => new InterceptorReference(t));
+#endif
+			return AddDescriptor(new InterceptorDescriptor<TService>(references));
+		}
+
+		/// <summary>
+		///   Set the interceptor for this component.
+		/// </summary>
+		/// <returns></returns>
+		public ComponentRegistration<TService> Interceptors<TInterceptor>() where TInterceptor : IInterceptor
+		{
+			return AddDescriptor(new InterceptorDescriptor<TService>(new[] { new InterceptorReference(typeof(TInterceptor)) }));
+		}
+
+		/// <summary>
+		///   Set the interceptor for this component.
+		/// </summary>
+		/// <returns></returns>
+		public ComponentRegistration<TService> Interceptors<TInterceptor1, TInterceptor2>()
+			where TInterceptor1 : IInterceptor
+			where TInterceptor2 : IInterceptor
+		{
+			return Interceptors<TInterceptor1>().Interceptors<TInterceptor2>();
+		}
+
+		/// <summary>
+		///   Set the interceptor for this component.
+		/// </summary>
+		/// <returns></returns>
+		public ComponentRegistration<TService> Interceptors(params string[] keys)
+		{
+#if SILVERLIGHT
+			var interceptors = keys.Select(InterceptorReference.ForKey).ToArray();
+#else
+			var interceptors = Array.ConvertAll(keys, InterceptorReference.ForKey);
+#endif
+			return AddDescriptor(new InterceptorDescriptor<TService>(interceptors));
+		}
+
+		/// <summary>
+		///   Set a name of this registration. This is required if you have multiple components for a given service and want to be able to resolve some specific ones. Then you'd provide the name so that Windsor knows which one of the bunch you know. Otherwise don't bother setting the name.
+		///   <para />
+		///   If not set, the <see cref = "Type.FullName" /> of the <see cref = "Implementation" />
+		///   will be used as the key to register the component.
+		/// </summary>
+		/// <param name = "name">The name of this registration.</param>
+		/// <returns></returns>
+		/// <remarks>
+		///   Names have to be globally unique in the scope of the container.
+		/// </remarks>
+		public ComponentRegistration<TService> Named(String name)
+		{
+			if (this.name != null)
+			{
+				var message = String.Format("This component has already been assigned name '{0}'", this.name.Name);
+				throw new ComponentRegistrationException(message);
+			}
+
+			this.name = new ComponentName(name, true);
+			return this;
+		}
+
+		/// <summary>
+		///   This method as opposed to <see cref = "Named" /> should be used by tools like facilities when the name is not provided by the user, but autogenerated and user has no interest in seing this name, for example in diagnostics reports.
+		///   Set a name of this registration. This is required if you have multiple components for a given service and want to be able to resolve some specific ones. Then you'd provide the name so that Windsor knows which one of the bunch you know. Otherwise don't bother setting the name.
+		///   <para />
+		///   If not set, the <see cref = "Type.FullName" /> of the <see cref = "Implementation" />
+		///   will be used as the key to register the component.
+		/// </summary>
+		/// <param name = "name">The name of this registration.</param>
+		/// <returns></returns>
+		/// <remarks>
+		///   Names have to be globally unique in the scope of the container.
+		/// </remarks>
+		public ComponentRegistration<TService> NamedAutomatically(String name)
+		{
+			if (this.name != null)
+			{
+				var message = String.Format("This component has already been assigned name '{0}'", this.name);
+				throw new ComponentRegistrationException(message);
+			}
+
+			this.name = new ComponentName(name, false);
+			return this;
+		}
+
+		/// <summary>
+		///   Stores a set of <see cref = "OnCreateActionDelegate{T}" /> which will be invoked when the component
+		///   is created and before it's returned from the container.
+		/// </summary>
+		/// <param name = "actions">A set of actions to be executed right after the component is created and before it's returned from the container.</param>
+		public ComponentRegistration<TService> OnCreate(params OnCreateActionDelegate<TService>[] actions)
+		{
+			AddDescriptor(new OnCreateComponentDescriptor<TService>(actions));
+			return this;
+		}
+
+		/// <summary>
+		///   With the overwrite.
+		/// </summary>
+		/// <returns></returns>
+		public ComponentRegistration<TService> OverWrite()
+		{
+			overwrite = true;
+			return this;
+		}
+
+		/// <summary>
+		///   Set configuration parameters with string or <see cref = "IConfiguration" /> values.
+		/// </summary>
+		/// <param name = "parameters">The parameters.</param>
+		/// <returns></returns>
+		public ComponentRegistration<TService> Parameters(params Parameter[] parameters)
+		{
+			return AddDescriptor(new ParametersDescriptor<TService>(parameters));
+		}
+
+		/// <summary>
+		///   Sets the interceptor selector for this component.
+		/// </summary>
+		/// <param name = "selector"></param>
+		/// <returns></returns>
+		public ComponentRegistration<TService> SelectInterceptorsWith(IInterceptorSelector selector)
+		{
+			return SelectInterceptorsWith(s => s.Instance(selector));
+		}
+
+		/// <summary>
+		///   Sets the interceptor selector for this component.
+		/// </summary>
+		/// <param name = "selector"></param>
+		/// <returns></returns>
+		public ComponentRegistration<TService> SelectInterceptorsWith(Action<ItemRegistration<IInterceptorSelector>> selector)
+		{
+			var registration = new ItemRegistration<IInterceptorSelector>();
+			selector.Invoke(registration);
+			return AddDescriptor(new InterceptorSelectorDescriptor<TService>(registration.Item));
+		}
+
+		/// <summary>
+		///   Override (some of) the services that this component needs.
+		///   Use <see cref = "ServiceOverride.ForKey(string)" /> to create an override.
+		///   <para />
+		///   Each key represents the service dependency of this component, for example the name of a constructor argument or a property.
+		///   The corresponding value is the key of an other component registered to the kernel, and is used to resolve the dependency.
+		///   <para />
+		///   To specify dependencies which are not services, use <see cref = "DependsOn(Property[])" />
+		/// </summary>
+		/// <param name = "overrides">The service overrides.</param>
+		/// <returns></returns>
+		public ComponentRegistration<TService> ServiceOverrides(params ServiceOverride[] overrides)
+		{
+			return AddDescriptor(new ServiceOverrideDescriptor<TService>(overrides));
+		}
+
+		/// <summary>
+		///   Override (some of) the services that this component needs, using a dictionary.
+		///   <para />
+		///   Each key represents the service dependency of this component, for example the name of a constructor argument or a property.
+		///   The corresponding value is the key of an other component registered to the kernel, and is used to resolve the dependency.
+		///   <para />
+		///   To specify dependencies which are not services, use <see cref = "DependsOn(IDictionary)" />
+		/// </summary>
+		/// <param name = "overrides">The service overrides.</param>
+		/// <returns></returns>
+		public ComponentRegistration<TService> ServiceOverrides(IDictionary overrides)
+		{
+			return AddDescriptor(new ServiceOverrideDescriptor<TService>(overrides));
+		}
+
+		/// <summary>
+		///   Override (some of) the services that this component needs, using an (anonymous) object as a dictionary.
+		///   <para />
+		///   Each key represents the service dependency of this component, for example the name of a constructor argument or a property.
+		///   The corresponding value is the key of an other component registered to the kernel, and is used to resolve the dependency.
+		///   <para />
+		///   To specify dependencies which are not services, use <see cref = "DependsOn(object)" />
+		/// </summary>
+		/// <param name = "anonymous">The service overrides.</param>
+		/// <returns></returns>
+		public ComponentRegistration<TService> ServiceOverrides(object anonymous)
+		{
+			return AddDescriptor(new ServiceOverrideDescriptor<TService>(anonymous));
+		}
+
+		/// <summary>
+		///   Uses a factory to instantiate the component
+		/// </summary>
+		/// <typeparam name = "U">Factory type. This factory has to be registered in the kernel.</typeparam>
+		/// <typeparam name = "V">Implementation type.</typeparam>
+		/// <param name = "factory">Factory invocation</param>
+		/// <returns></returns>
+		public ComponentRegistration<TService> UsingFactory<U, V>(Converter<U, V> factory) where V : TService
+		{
+			return UsingFactoryMethod(kernel => factory.Invoke(kernel.Resolve<U>()));
+		}
+
+		/// <summary>
+		///   Uses a factory method to instantiate the component.
+		/// </summary>
+		/// <typeparam name = "TImpl">Implementation type</typeparam>
+		/// <param name = "factoryMethod">Factory method</param>
+		/// <returns></returns>
+		public ComponentRegistration<TService> UsingFactoryMethod<TImpl>(Func<TImpl> factoryMethod) where TImpl : TService
+		{
+			return UsingFactoryMethod((k, m, c) => factoryMethod());
+		}
+
+		/// <summary>
+		///   Uses a factory method to instantiate the component.
+		/// </summary>
+		/// <typeparam name = "TImpl">Implementation type</typeparam>
+		/// <param name = "factoryMethod">Factory method</param>
+		/// <returns></returns>
+		public ComponentRegistration<TService> UsingFactoryMethod<TImpl>(Converter<IKernel, TImpl> factoryMethod) where TImpl : TService
+		{
+			return UsingFactoryMethod((k, m, c) => factoryMethod(k));
+		}
+
+		/// <summary>
+		///   Uses a factory method to instantiate the component.
+		/// </summary>
+		/// <typeparam name = "TImpl">Implementation type</typeparam>
+		/// <param name = "factoryMethod">Factory method</param>
+		/// <returns></returns>
+		public ComponentRegistration<TService> UsingFactoryMethod<TImpl>(Func<IKernel, ComponentModel, CreationContext, TImpl> factoryMethod)
+			where TImpl : TService
+		{
+			Activator<FactoryMethodActivator<TImpl>>()
+				.ExtendedProperties(Property.ForKey("factoryMethodDelegate").Eq(factoryMethod));
+
+			if (implementation == null && (potentialServices.First().IsClass == false || potentialServices.First().IsSealed == false))
+			{
+				implementation = typeof(LateBoundComponent);
+			}
+			return this;
+		}
+
+		/// <summary>
+		///   Uses a factory method to instantiate the component.
+		/// </summary>
+		/// <typeparam name = "TImpl">Implementation type</typeparam>
+		/// <param name = "factoryMethod">Factory method</param>
+		/// <returns></returns>
+		public ComponentRegistration<TService> UsingFactoryMethod<TImpl>(Func<IKernel, CreationContext, TImpl> factoryMethod) where TImpl : TService
+		{
+			return UsingFactoryMethod((k, m, c) => factoryMethod(k, c));
+		}
+
+		internal void AddParameter(IKernel kernel, ComponentModel model, String key, String value)
+		{
+			var parameters = EnsureParametersConfiguration(kernel);
+			var parameter = new MutableConfiguration(key, value);
+			parameters.Children.Add(parameter);
+			model.Parameters.Add(key, value);
+		}
+
+		internal void AddParameter(IKernel kernel, ComponentModel model, String key, IConfiguration value)
+		{
+			var parameters = EnsureParametersConfiguration(kernel);
+			var parameter = new MutableConfiguration(key);
+			parameter.Children.Add(value);
+			parameters.Children.Add(parameter);
+			model.Parameters.Add(key, value);
+		}
+
+		private IConfiguration EnsureComponentConfiguration(IKernel kernel)
+		{
+			var configuration = kernel.ConfigurationStore.GetComponentConfiguration(Name);
+			if (configuration == null)
+			{
+				configuration = new MutableConfiguration("component");
+				kernel.ConfigurationStore.AddComponentConfiguration(Name, configuration);
+			}
+			return configuration;
+		}
+
+		private IConfiguration EnsureParametersConfiguration(IKernel kernel)
+		{
+			var configuration = EnsureComponentConfiguration(kernel);
+			var parameters = configuration.Children["parameters"];
+			if (parameters == null)
+			{
+				parameters = new MutableConfiguration("parameters");
+				configuration.Children.Add(parameters);
+			}
+			return parameters;
+		}
+
+		private IKernelInternal GetInternalKernel(IKernel kernel)
+		{
+			var internalKernel = kernel as IKernelInternal;
+			if (internalKernel == null)
+			{
+				throw new ArgumentException(
+					string.Format("The kernel does not implement {0}.", typeof(IKernelInternal)), "kernel");
+			}
+			return internalKernel;
+		}
+
+		private void InitializeDefaults()
+		{
+			if (implementation == null)
+			{
+				implementation = DefaultService();
+			}
+
+			if (string.IsNullOrEmpty(Name))
+			{
+				if (implementation == typeof(LateBoundComponent))
+				{
+					name = new ComponentName("Late bound " + DefaultService().FullName, false);
+				}
+				else
+				{
+					name = new ComponentName(implementation.FullName, false);
+				}
+			}
+		}
+
+		private Type DefaultService()
+		{
+			return potentialServices.First();
+		}
+
+		/// <summary>
+		///   Registers this component with the <see cref = "IKernel" />.
+		/// </summary>
+		/// <param name = "kernel">The kernel.</param>
+		void IRegistration.Register(IKernel kernel)
+		{
+			if (registered)
+			{
+				return;
+			}
+			registered = true;
+
+			var services = FilterServices(kernel);
+			if (services.Length == 0)
+			{
+				return;
+			}
+			InitializeDefaults();
+
+			var configuration = EnsureComponentConfiguration(kernel);
+
+			foreach (var descriptor in descriptors)
+			{
+				descriptor.ApplyToConfiguration(kernel, configuration);
+			}
+
+			if (componentModel == null)
+			{
+				componentModel = kernel.ComponentModelBuilder.BuildModel(name, services, implementation, null);
+			}
+
+			foreach (var descriptor in descriptors)
+			{
+				descriptor.ApplyToModel(kernel, componentModel);
+			}
+
+			if (componentModel.Implementation.IsInterface && componentModel.HasInterceptors)
+			{
+				var options = ProxyUtil.ObtainProxyOptions(componentModel, true);
+				options.OmitTarget = true;
+			}
+
+			var internalKernel = GetInternalKernel(kernel);
+			internalKernel.AddCustomComponent(componentModel);
+		}
+
+		private Type[] FilterServices(IKernel kernel)
+		{
+			var services = new List<Type>(potentialServices);
+			if (registerNewServicesOnly)
+			{
+#if SILVERLIGHT
+				services.ToArray().Where(kernel.HasComponent).ForEach(t => services.Remove(t));
+#else
+				services.RemoveAll(kernel.HasComponent);
+#endif
+			}
+			return services.ToArray();
+		}
+	}
 }