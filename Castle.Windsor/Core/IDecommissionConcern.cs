--- conflicted
+++ resolved
@@ -1,35 +1,31 @@
-﻿// Copyright 2004-2011 Castle Project - http://www.castleproject.org/
-// 
-// Licensed under the Apache License, Version 2.0 (the "License");
-// you may not use this file except in compliance with the License.
-// You may obtain a copy of the License at
-// 
-//     http://www.apache.org/licenses/LICENSE-2.0
-// 
-// Unless required by applicable law or agreed to in writing, software
-// distributed under the License is distributed on an "AS IS" BASIS,
-// WITHOUT WARRANTIES OR CONDITIONS OF ANY KIND, either express or implied.
-// See the License for the specific language governing permissions and
-// limitations under the License.
-
-namespace Castle.Core
-{
-	/// <summary>
-<<<<<<< HEAD
-	///   Represents a concern that will be applied to a component instance
-	///   during decommission phase (right before component instance is destroyed).
-=======
-	///   Marks a <see cref = "ILifecycleConcern" /> which is applied right before component instance is destroyed.
->>>>>>> 2ec9ca31
-	/// </summary>
-	public interface IDecommissionConcern
-	{
-		/// <summary>
-		///   Implementors should act on the instance in response to 
-		///   a decommission phase.
-		/// </summary>
-		/// <param name = "model">The model.</param>
-		/// <param name = "component">The component.</param>
-		void Apply(ComponentModel model, object component);
-	}
-}+﻿// Copyright 2004-2011 Castle Project - http://www.castleproject.org/
+// 
+// Licensed under the Apache License, Version 2.0 (the "License");
+// you may not use this file except in compliance with the License.
+// You may obtain a copy of the License at
+// 
+//     http://www.apache.org/licenses/LICENSE-2.0
+// 
+// Unless required by applicable law or agreed to in writing, software
+// distributed under the License is distributed on an "AS IS" BASIS,
+// WITHOUT WARRANTIES OR CONDITIONS OF ANY KIND, either express or implied.
+// See the License for the specific language governing permissions and
+// limitations under the License.
+
+namespace Castle.Core
+{
+	/// <summary>
+	///   Represents a concern that will be applied to a component instance
+	///   during decommission phase (right before component instance is destroyed).
+	/// </summary>
+	public interface IDecommissionConcern
+	{
+		/// <summary>
+		///   Implementors should act on the instance in response to 
+		///   a decommission phase.
+		/// </summary>
+		/// <param name = "model">The model.</param>
+		/// <param name = "component">The component.</param>
+		void Apply(ComponentModel model, object component);
+	}
+}