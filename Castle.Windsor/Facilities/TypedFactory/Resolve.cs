--- conflicted
+++ resolved
@@ -1,51 +1,47 @@
-﻿// Copyright 2004-2010 Castle Project - http://www.castleproject.org/
-// 
-// Licensed under the Apache License, Version 2.0 (the "License");
-// you may not use this file except in compliance with the License.
-// You may obtain a copy of the License at
-// 
-//     http://www.apache.org/licenses/LICENSE-2.0
-// 
-// Unless required by applicable law or agreed to in writing, software
-// distributed under the License is distributed on an "AS IS" BASIS,
-// WITHOUT WARRANTIES OR CONDITIONS OF ANY KIND, either express or implied.
-// See the License for the specific language governing permissions and
-// limitations under the License.
-
-namespace Castle.Facilities.TypedFactory
-{
-<<<<<<< HEAD
-=======
-	using Castle.Core.Interceptor;
->>>>>>> 6fb5f4d3
-	using Castle.DynamicProxy;
-	using Castle.MicroKernel;
-	using Castle.MicroKernel.Facilities;
-
-	/// <summary>
-	/// resolves componet selected by given <see cref="ITypedFactoryComponentSelector"/> from the container
-	/// </summary>
-	public class Resolve : ITypedFactoryMethod
-	{
-		private readonly IKernel kernel;
-		private readonly ITypedFactoryComponentSelector selector;
-		public Resolve(IKernel kernel, ITypedFactoryComponentSelector selector)
-		{
-			this.kernel = kernel;
-			this.selector = selector;
-		}
-
-		public void Invoke(IInvocation invocation)
-		{
-			var component = selector.SelectComponent(invocation.Method, invocation.TargetType, invocation.Arguments);
-			if(component == null)
-			{
-				throw new FacilityException(
-					string.Format(
-						"Selector {0} didn't select any component for method {1}. This usually signifies a bug in the selector.", selector,
-						invocation.Method));
-			}
-			invocation.ReturnValue = component.Resolve(kernel);
-		}
-	}
-}+﻿// Copyright 2004-2010 Castle Project - http://www.castleproject.org/
+// 
+// Licensed under the Apache License, Version 2.0 (the "License");
+// you may not use this file except in compliance with the License.
+// You may obtain a copy of the License at
+// 
+//     http://www.apache.org/licenses/LICENSE-2.0
+// 
+// Unless required by applicable law or agreed to in writing, software
+// distributed under the License is distributed on an "AS IS" BASIS,
+// WITHOUT WARRANTIES OR CONDITIONS OF ANY KIND, either express or implied.
+// See the License for the specific language governing permissions and
+// limitations under the License.
+
+namespace Castle.Facilities.TypedFactory
+{
+	using Castle.DynamicProxy;
+	using Castle.MicroKernel;
+	using Castle.MicroKernel.Facilities;
+
+	/// <summary>
+	/// resolves componet selected by given <see cref="ITypedFactoryComponentSelector"/> from the container
+	/// </summary>
+	public class Resolve : ITypedFactoryMethod
+	{
+		private readonly IKernel kernel;
+		private readonly ITypedFactoryComponentSelector selector;
+		public Resolve(IKernel kernel, ITypedFactoryComponentSelector selector)
+		{
+			this.kernel = kernel;
+			this.selector = selector;
+		}
+
+		public void Invoke(IInvocation invocation)
+		{
+			var component = selector.SelectComponent(invocation.Method, invocation.TargetType, invocation.Arguments);
+			if(component == null)
+			{
+				throw new FacilityException(
+					string.Format(
+						"Selector {0} didn't select any component for method {1}. This usually signifies a bug in the selector.", selector,
+						invocation.Method));
+			}
+			invocation.ReturnValue = component.Resolve(kernel);
+		}
+	}
+}