﻿// Copyright 2004-2010 Castle Project - http://www.castleproject.org/
// 
// Licensed under the Apache License, Version 2.0 (the "License");
// you may not use this file except in compliance with the License.
// You may obtain a copy of the License at
// 
//     http://www.apache.org/licenses/LICENSE-2.0
// 
// Unless required by applicable law or agreed to in writing, software
// distributed under the License is distributed on an "AS IS" BASIS,
// WITHOUT WARRANTIES OR CONDITIONS OF ANY KIND, either express or implied.
// See the License for the specific language governing permissions and
// limitations under the License.

namespace Castle.Facilities.TypedFactory
{
<<<<<<< HEAD
=======
	using Castle.Core.Interceptor;
>>>>>>> 6fb5f4d3
	using Castle.DynamicProxy;
	using Castle.MicroKernel;

	/// <summary>
	/// Releases components passed as arguments from the container.
	/// </summary>
	public class Release : ITypedFactoryMethod
	{
		private readonly IKernel kernel;

		public Release(IKernel kernel)
		{
			this.kernel = kernel;
		}

		public void Invoke(IInvocation invocation)
		{
			foreach (var argument in invocation.Arguments)
			{
				if (argument == null) continue;

				kernel.ReleaseComponent(argument);
			}
		}
	}
}<|MERGE_RESOLUTION|>--- conflicted
+++ resolved
@@ -1,46 +1,42 @@
-﻿// Copyright 2004-2010 Castle Project - http://www.castleproject.org/
-// 
-// Licensed under the Apache License, Version 2.0 (the "License");
-// you may not use this file except in compliance with the License.
-// You may obtain a copy of the License at
-// 
-//     http://www.apache.org/licenses/LICENSE-2.0
-// 
-// Unless required by applicable law or agreed to in writing, software
-// distributed under the License is distributed on an "AS IS" BASIS,
-// WITHOUT WARRANTIES OR CONDITIONS OF ANY KIND, either express or implied.
-// See the License for the specific language governing permissions and
-// limitations under the License.
-
-namespace Castle.Facilities.TypedFactory
-{
-<<<<<<< HEAD
-=======
-	using Castle.Core.Interceptor;
->>>>>>> 6fb5f4d3
-	using Castle.DynamicProxy;
-	using Castle.MicroKernel;
-
-	/// <summary>
-	/// Releases components passed as arguments from the container.
-	/// </summary>
-	public class Release : ITypedFactoryMethod
-	{
-		private readonly IKernel kernel;
-
-		public Release(IKernel kernel)
-		{
-			this.kernel = kernel;
-		}
-
-		public void Invoke(IInvocation invocation)
-		{
-			foreach (var argument in invocation.Arguments)
-			{
-				if (argument == null) continue;
-
-				kernel.ReleaseComponent(argument);
-			}
-		}
-	}
-}+﻿// Copyright 2004-2010 Castle Project - http://www.castleproject.org/
+// 
+// Licensed under the Apache License, Version 2.0 (the "License");
+// you may not use this file except in compliance with the License.
+// You may obtain a copy of the License at
+// 
+//     http://www.apache.org/licenses/LICENSE-2.0
+// 
+// Unless required by applicable law or agreed to in writing, software
+// distributed under the License is distributed on an "AS IS" BASIS,
+// WITHOUT WARRANTIES OR CONDITIONS OF ANY KIND, either express or implied.
+// See the License for the specific language governing permissions and
+// limitations under the License.
+
+namespace Castle.Facilities.TypedFactory
+{
+	using Castle.DynamicProxy;
+	using Castle.MicroKernel;
+
+	/// <summary>
+	/// Releases components passed as arguments from the container.
+	/// </summary>
+	public class Release : ITypedFactoryMethod
+	{
+		private readonly IKernel kernel;
+
+		public Release(IKernel kernel)
+		{
+			this.kernel = kernel;
+		}
+
+		public void Invoke(IInvocation invocation)
+		{
+			foreach (var argument in invocation.Arguments)
+			{
+				if (argument == null) continue;
+
+				kernel.ReleaseComponent(argument);
+			}
+		}
+	}
+}